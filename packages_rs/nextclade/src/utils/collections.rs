use crate::make_internal_report;
use eyre::Report;
use itertools::Itertools;
use std::collections::BTreeMap;
use std::fmt::Debug;

pub fn concat_to_vec<T: Clone>(x: &[T], y: &[T]) -> Vec<T> {
  [x, y].into_iter().flatten().cloned().collect()
}

pub fn first<T>(arr: &[T]) -> Result<&T, Report> {
  arr.first().ok_or(make_internal_report!(
    "When attempted to retrieve the first element: Array is empty"
  ))
}

pub fn last<T>(arr: &[T]) -> Result<&T, Report> {
  arr.last().ok_or(make_internal_report!(
    "When attempted to retrieve the first element: Array is empty"
  ))
}

<<<<<<< HEAD
/// Check is all elements are pairwise equal
/// Credits: https://sts10.github.io/2019/06/06/is-all-equal-function.html
pub fn are_all_equal<T: PartialEq>(arr: &[T]) -> bool {
  arr.windows(2).all(|w| w[0] == w[1])
}

#[macro_export(local_inner_macros)]
macro_rules! hash_set {
  () => (
    std::collections::HashSet::<_, std::collections::hash_map::RandomState>::new()
  );
  ($($x:expr),+ $(,)?) => (
    std::collections::HashSet::<_, std::collections::hash_map::RandomState>::from_iter(std::vec![$($x),+])
  );
=======
// Given an iterator, clone all elements and convert them using `Into` trait
pub fn cloned_into<'x, X, Y>(it: impl Iterator<Item = &'x X>) -> impl Iterator<Item = Y>
where
  X: 'x + Clone + Into<Y>,
{
  it.cloned().map(X::into)
>>>>>>> 75317e6e
}

// Iterate over 2 Maps synchronized by keys. Assumes Maps have exactly the same keys.
pub fn zip_map_hashmap<'a, K, V1, V2, R, F>(
  left: &'a BTreeMap<K, V1>,
  right: &'a BTreeMap<K, V2>,
  mut f: F,
) -> impl Iterator<Item = R> + 'a
where
  K: Debug + Clone + Ord + PartialEq,
  F: FnMut(&K, &V1, &V2) -> R + 'a,
{
  debug_assert_eq!(left.keys().sorted().collect_vec(), right.keys().sorted().collect_vec());

  left.iter().map(move |(key, left)| {
    let right = right.get(key).unwrap();
    f(key, left, right)
  })
}<|MERGE_RESOLUTION|>--- conflicted
+++ resolved
@@ -20,29 +20,18 @@
   ))
 }
 
-<<<<<<< HEAD
-/// Check is all elements are pairwise equal
-/// Credits: https://sts10.github.io/2019/06/06/is-all-equal-function.html
-pub fn are_all_equal<T: PartialEq>(arr: &[T]) -> bool {
-  arr.windows(2).all(|w| w[0] == w[1])
-}
-
-#[macro_export(local_inner_macros)]
-macro_rules! hash_set {
-  () => (
-    std::collections::HashSet::<_, std::collections::hash_map::RandomState>::new()
-  );
-  ($($x:expr),+ $(,)?) => (
-    std::collections::HashSet::<_, std::collections::hash_map::RandomState>::from_iter(std::vec![$($x),+])
-  );
-=======
 // Given an iterator, clone all elements and convert them using `Into` trait
 pub fn cloned_into<'x, X, Y>(it: impl Iterator<Item = &'x X>) -> impl Iterator<Item = Y>
 where
   X: 'x + Clone + Into<Y>,
 {
   it.cloned().map(X::into)
->>>>>>> 75317e6e
+}
+
+/// Check is all elements are pairwise equal
+/// Credits: https://sts10.github.io/2019/06/06/is-all-equal-function.html
+pub fn are_all_equal<T: PartialEq>(arr: &[T]) -> bool {
+  arr.windows(2).all(|w| w[0] == w[1])
 }
 
 // Iterate over 2 Maps synchronized by keys. Assumes Maps have exactly the same keys.
