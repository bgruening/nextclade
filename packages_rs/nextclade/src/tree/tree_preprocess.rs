<<<<<<< HEAD
use crate::analyze::aa_del::AaDelMinimal;
use crate::analyze::aa_sub::AaSubMinimal;
use crate::analyze::find_private_nuc_mutations::{PrivateMutationsMinimal, PrivateNucMutations};
use crate::analyze::nuc_del::{NucDel, NucDelMinimal};
use crate::analyze::nuc_sub::NucSub;
use crate::graph::graph::Graph;
use crate::graph::node::GraphNodeKey;
use crate::io::aa::Aa;
use crate::io::letter::Letter;
use crate::io::nuc::Nuc;
=======
use crate::alphabet::aa::Aa;
use crate::alphabet::letter::Letter;
use crate::alphabet::nuc::Nuc;
use crate::analyze::aa_sub::AaSub;
use crate::analyze::nuc_sub::NucSub;
use crate::coord::position::{AaRefPosition, NucRefGlobalPosition, PositionLike};
use crate::make_error;
>>>>>>> 9ea82944
use crate::translate::translate_genes::Translation;
use crate::tree::tree::{
  AuspiceColoring, AuspiceGraph, AuspiceTree, AuspiceTreeEdge, AuspiceTreeNode, DivergenceUnits, TreeNodeAttr,
  AUSPICE_UNKNOWN_VALUE,
};
use crate::utils::collections::concat_to_vec;
use crate::{make_error, make_internal_report};
use eyre::{Report, WrapErr};
use itertools::Itertools;
use num::Float;
use std::collections::BTreeMap;
use std::str::FromStr;

pub fn tree_preprocess_in_place(
  tree: &mut AuspiceTree,
  ref_seq: &[Nuc],
<<<<<<< HEAD
  ref_peptides: &BTreeMap<String, Translation>,
) -> Result<AuspiceGraph, Report> {
  let mut parent_nuc_muts = BTreeMap::<usize, Nuc>::new();
  let mut parent_aa_muts = BTreeMap::<String, BTreeMap<usize, Aa>>::new();

  let mut graph = Graph::<AuspiceTreeNode, AuspiceTreeEdge>::new();

=======
  ref_translation: &Translation,
) -> Result<(), Report> {
  let mut parent_nuc_muts = BTreeMap::<NucRefGlobalPosition, Nuc>::new();
  let mut parent_aa_muts = BTreeMap::<String, BTreeMap<AaRefPosition, Aa>>::new();
  let mut id = 0_usize;
>>>>>>> 9ea82944
  tree_preprocess_in_place_impl_recursive(
    &mut tree.tree,
    &mut parent_nuc_muts,
    &mut parent_aa_muts,
    &mut graph,
    ref_seq,
    ref_translation,
  )?;

  // TODO: Avoid second full tree iteration by merging it into the one that is just above
  tree.tmp.max_divergence = get_max_divergence_recursively(&tree.tree);
  // TODO: Use auspice extension field to pass info on divergence units, rather than guess
  tree.tmp.divergence_units = DivergenceUnits::guess_from_max_divergence(tree.tmp.max_divergence);

  tree_add_metadata(tree);

  graph.build()
}

pub fn tree_preprocess_in_place_impl_recursive(
  node: &mut AuspiceTreeNode,
<<<<<<< HEAD
  parent_nuc_muts: &mut BTreeMap<usize, Nuc>,
  parent_aa_muts: &mut BTreeMap<String, BTreeMap<usize, Aa>>,
  graph: &mut AuspiceGraph,
  ref_seq: &[Nuc],
  ref_peptides: &BTreeMap<String, Translation>,
) -> Result<GraphNodeKey, Report> {
  let mut nuc_muts: BTreeMap<usize, Nuc> = map_nuc_muts(node, ref_seq, parent_nuc_muts)?;
  let nuc_subs: BTreeMap<usize, Nuc> = nuc_muts.clone().into_iter().filter(|(_, nuc)| !nuc.is_gap()).collect();
=======
  parent_nuc_muts: &mut BTreeMap<NucRefGlobalPosition, Nuc>,
  parent_aa_muts: &mut BTreeMap<String, BTreeMap<AaRefPosition, Aa>>,
  ref_seq: &[Nuc],
  ref_translation: &Translation,
) -> Result<(), Report> {
  let mut nuc_muts: BTreeMap<NucRefGlobalPosition, Nuc> = map_nuc_muts(node, ref_seq, parent_nuc_muts)?;
  let nuc_subs: BTreeMap<NucRefGlobalPosition, Nuc> =
    nuc_muts.clone().into_iter().filter(|(_, nuc)| !nuc.is_gap()).collect();
>>>>>>> 9ea82944

  let mut aa_muts: BTreeMap<String, BTreeMap<AaRefPosition, Aa>> = map_aa_muts(node, ref_translation, parent_aa_muts)?;
  let aa_subs: BTreeMap<String, BTreeMap<AaRefPosition, Aa>> = aa_muts
    .clone()
    .into_iter()
    .map(|(gene, aa_muts)| (gene, aa_muts.into_iter().filter(|(_, aa)| !aa.is_gap()).collect()))
    .collect();

  node.tmp.mutations = nuc_muts.clone();
  node.tmp.private_mutations = calc_node_private_mutations(node);
  node.tmp.substitutions = nuc_subs;
  node.tmp.aa_mutations = aa_muts.clone();
  node.tmp.aa_substitutions = aa_subs;
  node.tmp.is_ref_node = true;
  let graph_node_key = graph.add_node(node.clone());
  node.tmp.id = graph_node_key.as_usize();

  node.node_attrs.node_type = Some(TreeNodeAttr::new("Reference"));

  for child in &mut node.children {
<<<<<<< HEAD
    let graph_child_key =
      tree_preprocess_in_place_impl_recursive(child, &mut nuc_muts, &mut aa_muts, graph, ref_seq, ref_peptides)?;
    graph.add_edge(graph_node_key, graph_child_key, AuspiceTreeEdge::new())?;
=======
    *id += 1;
    tree_preprocess_in_place_impl_recursive(id, child, &mut nuc_muts, &mut aa_muts, ref_seq, ref_translation)?;
>>>>>>> 9ea82944
  }

  Ok(graph_node_key)
}

pub fn calc_node_private_mutations(node: &AuspiceTreeNode) -> PrivateMutationsMinimal {
  let mut nuc_sub = Vec::<NucSub>::new();
  let mut nuc_del = Vec::<NucDelMinimal>::new();
  let mut aa_sub = BTreeMap::<String, Vec<AaSubMinimal>>::new();
  match node.branch_attrs.mutations.get("nuc") {
    None => PrivateMutationsMinimal {
      private_nuc_substitutions: nuc_sub,
      private_nuc_deletions: nuc_del,
      private_aa_mutations: aa_sub,
    },
    Some(mutations) => {
      for mutation_str in mutations {
        let mutation = NucSub::from_str(mutation_str);
        let mutation = match mutation {
          Ok(n) => n,
          Err(e) => panic!("Cannot read mutation: {e:?}"),
        };
        if mutation.is_del() {
          let del = NucDelMinimal {
            reff: mutation.reff,
            pos: mutation.pos,
          };
          nuc_del.push(del);
        } else {
          nuc_sub.push(mutation);
        }
      }
      for (k, v) in &node.branch_attrs.mutations {
        if k != "nuc" {
          let mut aa_sub_vec = Vec::<AaSubMinimal>::new();
          let aa_del_vec = Vec::<AaDelMinimal>::new();
          for mutation_str in v {
            let mutation = AaSubMinimal::from_str(mutation_str);
            let mutation = match mutation {
              Ok(n) => n,
              Err(e) => panic!("Cannot read mutation: {e:?}"),
            };
            aa_sub_vec.push(mutation);
          }
          aa_sub.insert(k.to_string(), aa_sub_vec);
        }
      }
      PrivateMutationsMinimal {
        private_nuc_substitutions: nuc_sub,
        private_nuc_deletions: nuc_del,
        private_aa_mutations: aa_sub,
      }
    }
  }
}

fn map_nuc_muts(
  node: &AuspiceTreeNode,
  ref_seq: &[Nuc],
  parent_nuc_muts: &BTreeMap<NucRefGlobalPosition, Nuc>,
) -> Result<BTreeMap<NucRefGlobalPosition, Nuc>, Report> {
  let mut nuc_muts = parent_nuc_muts.clone();
  match node.branch_attrs.mutations.get("nuc") {
    None => Ok(nuc_muts),
    Some(mutations) => {
      for mutation_str in mutations {
        let mutation = NucSub::from_str(mutation_str)
          .wrap_err_with(|| format!("When parsing nucleotide mutation {mutation_str}"))?;

        if ref_seq.len() < mutation.pos.as_usize() {
          return make_error!(
            "Encountered a mutation ({mutation_str}) in reference tree branch attributes, for which the position is outside of reference sequence length ({}). This is likely an inconsistency between reference tree and reference sequence in the Nextclade dataset. Check that you are using a correct dataset.", ref_seq.len()
          );
        }

        // If mutation reverts nucleotide back to what reference had, remove it from the map
        let ref_nuc = ref_seq[mutation.pos.as_usize()];
        if ref_nuc == mutation.qry_nuc {
          nuc_muts.remove(&mutation.pos);
        } else {
          nuc_muts.insert(mutation.pos, mutation.qry_nuc);
        }
      }
      Ok(nuc_muts)
    }
  }
}

/// Takes a node, and adds that nodes aa mutations to the mutations from the parent
/// This function is necessary as there are many genes
// TODO: Treat "nuc" just as another gene, thus reduce duplicate
fn map_aa_muts(
  node: &AuspiceTreeNode,
  ref_translation: &Translation,
  parent_aa_muts: &BTreeMap<String, BTreeMap<AaRefPosition, Aa>>,
) -> Result<BTreeMap<String, BTreeMap<AaRefPosition, Aa>>, Report> {
  ref_translation
    .cdses()
    //We iterate over all genes that we have ref_peptides for
    .map(|ref_cds_tr| match parent_aa_muts.get(&ref_cds_tr.name) {
      Some(aa_muts) => (
        ref_cds_tr.name.clone(),
        map_aa_muts_for_one_gene(&ref_cds_tr.name, node, &ref_cds_tr.seq, aa_muts),
      ),
      // Initialize aa_muts, default dictionary style
      None => (ref_cds_tr.name.clone(), Ok(BTreeMap::new())),
    })
    .map(|(name, muts)| -> Result<_, Report>  {
      Ok((name, muts?))
    })
    .collect()
}

fn map_aa_muts_for_one_gene(
  gene_name: &str,
  node: &AuspiceTreeNode,
  ref_peptide: &[Aa],
  parent_aa_muts: &BTreeMap<AaRefPosition, Aa>,
) -> Result<BTreeMap<AaRefPosition, Aa>, Report> {
  let mut aa_muts = parent_aa_muts.clone();

  match node.branch_attrs.mutations.get(gene_name) {
    None => Ok(aa_muts),
    Some(mutations) => {
      for mutation_str in mutations {
        let mutation = AaSub::from_str_and_gene(mutation_str, gene_name)?;

        if ref_peptide.len() < mutation.pos.as_usize() {
          return make_error!(
          "When preprocessing reference tree node {}: amino acid mutation {}:{} is outside of the peptide {} (length {}). This is likely an inconsistency between reference tree, reference sequence, and gene map in the Nextclade dataset",
          node.name,
          gene_name,
          mutation.to_string_without_gene(),
          gene_name,
          ref_peptide.len(),
        );
        }

        // If mutation reverts amino acid back to what reference had, remove it from the map
        let ref_nuc = ref_peptide[mutation.pos.as_usize()];
        if ref_nuc == mutation.qry_aa {
          aa_muts.remove(&mutation.pos);
        } else {
          aa_muts.insert(mutation.pos, mutation.qry_aa);
        }
      }
      Ok(aa_muts)
    }
  }
}

fn get_max_divergence_recursively(node: &AuspiceTreeNode) -> f64 {
  let div = node.node_attrs.div.unwrap_or(-f64::infinity());

  let mut child_div = -f64::infinity();
  node.children.iter().for_each(|child| {
    child_div = child_div.max(get_max_divergence_recursively(child));
  });

  div.max(child_div)
}

fn pair(key: &str, val: &str) -> [String; 2] {
  [key.to_owned(), val.to_owned()]
}

fn tree_add_metadata(tree: &mut AuspiceTree) {
  let new_colorings: Vec<AuspiceColoring> = vec![
    AuspiceColoring {
      key: "Node type".to_owned(),
      title: "Node type".to_owned(),
      type_: "categorical".to_owned(),
      scale: vec![pair("New", "#ff6961"), pair("Reference", "#999999")],
    },
    AuspiceColoring {
      key: "QC Status".to_owned(),
      title: "QC Status".to_owned(),
      type_: "categorical".to_owned(),
      scale: vec![
        pair("good", "#417C52"),
        pair("mediocre", "#cab44d"),
        pair("bad", "#CA738E"),
      ],
    },
    AuspiceColoring {
      key: "Has PCR primer changes".to_owned(),
      title: "Has PCR primer changes".to_owned(),
      type_: "categorical".to_owned(),
      scale: vec![pair("Yes", "#6961ff"), pair("No", "#999999")],
    },
  ];

  tree.meta.colorings = concat_to_vec(&new_colorings, &tree.meta.colorings);

  tree.meta.colorings.iter_mut().for_each(|coloring| {
    let key: &str = &coloring.key;
    match key {
      "region" | "country" | "division" => {
        coloring.scale = concat_to_vec(&[pair(AUSPICE_UNKNOWN_VALUE, "#999999")], &coloring.scale);
      }
      _ => {}
    }
  });

  tree.meta.display_defaults.branch_label = Some("clade".to_owned());
  tree.meta.display_defaults.color_by = Some("clade_membership".to_owned());
  tree.meta.display_defaults.distance_measure = Some("div".to_owned());

  tree.meta.panels = vec!["tree".to_owned(), "entropy".to_owned()];

  let new_filters = vec![
    "clade_membership".to_owned(),
    "Node type".to_owned(),
    "QC Status".to_owned(),
    "Has PCR primer changes".to_owned(),
  ];

  tree.meta.filters = concat_to_vec(&new_filters, &tree.meta.filters);

  tree.meta.geo_resolutions = None;
}<|MERGE_RESOLUTION|>--- conflicted
+++ resolved
@@ -1,23 +1,15 @@
-<<<<<<< HEAD
 use crate::analyze::aa_del::AaDelMinimal;
 use crate::analyze::aa_sub::AaSubMinimal;
 use crate::analyze::find_private_nuc_mutations::{PrivateMutationsMinimal, PrivateNucMutations};
 use crate::analyze::nuc_del::{NucDel, NucDelMinimal};
-use crate::analyze::nuc_sub::NucSub;
-use crate::graph::graph::Graph;
-use crate::graph::node::GraphNodeKey;
-use crate::io::aa::Aa;
-use crate::io::letter::Letter;
-use crate::io::nuc::Nuc;
-=======
 use crate::alphabet::aa::Aa;
 use crate::alphabet::letter::Letter;
 use crate::alphabet::nuc::Nuc;
 use crate::analyze::aa_sub::AaSub;
 use crate::analyze::nuc_sub::NucSub;
+use crate::graph::graph::Graph;
+use crate::graph::node::GraphNodeKey;
 use crate::coord::position::{AaRefPosition, NucRefGlobalPosition, PositionLike};
-use crate::make_error;
->>>>>>> 9ea82944
 use crate::translate::translate_genes::Translation;
 use crate::tree::tree::{
   AuspiceColoring, AuspiceGraph, AuspiceTree, AuspiceTreeEdge, AuspiceTreeNode, DivergenceUnits, TreeNodeAttr,
@@ -34,21 +26,12 @@
 pub fn tree_preprocess_in_place(
   tree: &mut AuspiceTree,
   ref_seq: &[Nuc],
-<<<<<<< HEAD
-  ref_peptides: &BTreeMap<String, Translation>,
+  ref_translation: &Translation,
 ) -> Result<AuspiceGraph, Report> {
-  let mut parent_nuc_muts = BTreeMap::<usize, Nuc>::new();
-  let mut parent_aa_muts = BTreeMap::<String, BTreeMap<usize, Aa>>::new();
-
-  let mut graph = Graph::<AuspiceTreeNode, AuspiceTreeEdge>::new();
-
-=======
-  ref_translation: &Translation,
-) -> Result<(), Report> {
   let mut parent_nuc_muts = BTreeMap::<NucRefGlobalPosition, Nuc>::new();
   let mut parent_aa_muts = BTreeMap::<String, BTreeMap<AaRefPosition, Aa>>::new();
-  let mut id = 0_usize;
->>>>>>> 9ea82944
+
+  let mut graph = Graph::<AuspiceTreeNode, AuspiceTreeEdge>::new();
   tree_preprocess_in_place_impl_recursive(
     &mut tree.tree,
     &mut parent_nuc_muts,
@@ -70,25 +53,15 @@
 
 pub fn tree_preprocess_in_place_impl_recursive(
   node: &mut AuspiceTreeNode,
-<<<<<<< HEAD
-  parent_nuc_muts: &mut BTreeMap<usize, Nuc>,
-  parent_aa_muts: &mut BTreeMap<String, BTreeMap<usize, Aa>>,
+  parent_nuc_muts: &mut BTreeMap<NucRefGlobalPosition, Nuc>,
+  parent_aa_muts: &mut BTreeMap<String, BTreeMap<AaRefPosition, Aa>>,
   graph: &mut AuspiceGraph,
   ref_seq: &[Nuc],
-  ref_peptides: &BTreeMap<String, Translation>,
+  ref_translation: &Translation,
 ) -> Result<GraphNodeKey, Report> {
-  let mut nuc_muts: BTreeMap<usize, Nuc> = map_nuc_muts(node, ref_seq, parent_nuc_muts)?;
-  let nuc_subs: BTreeMap<usize, Nuc> = nuc_muts.clone().into_iter().filter(|(_, nuc)| !nuc.is_gap()).collect();
-=======
-  parent_nuc_muts: &mut BTreeMap<NucRefGlobalPosition, Nuc>,
-  parent_aa_muts: &mut BTreeMap<String, BTreeMap<AaRefPosition, Aa>>,
-  ref_seq: &[Nuc],
-  ref_translation: &Translation,
-) -> Result<(), Report> {
   let mut nuc_muts: BTreeMap<NucRefGlobalPosition, Nuc> = map_nuc_muts(node, ref_seq, parent_nuc_muts)?;
   let nuc_subs: BTreeMap<NucRefGlobalPosition, Nuc> =
     nuc_muts.clone().into_iter().filter(|(_, nuc)| !nuc.is_gap()).collect();
->>>>>>> 9ea82944
 
   let mut aa_muts: BTreeMap<String, BTreeMap<AaRefPosition, Aa>> = map_aa_muts(node, ref_translation, parent_aa_muts)?;
   let aa_subs: BTreeMap<String, BTreeMap<AaRefPosition, Aa>> = aa_muts
@@ -109,14 +82,9 @@
   node.node_attrs.node_type = Some(TreeNodeAttr::new("Reference"));
 
   for child in &mut node.children {
-<<<<<<< HEAD
     let graph_child_key =
-      tree_preprocess_in_place_impl_recursive(child, &mut nuc_muts, &mut aa_muts, graph, ref_seq, ref_peptides)?;
+      tree_preprocess_in_place_impl_recursive(child, &mut nuc_muts, &mut aa_muts, graph, ref_seq, ref_translation)?;
     graph.add_edge(graph_node_key, graph_child_key, AuspiceTreeEdge::new())?;
-=======
-    *id += 1;
-    tree_preprocess_in_place_impl_recursive(id, child, &mut nuc_muts, &mut aa_muts, ref_seq, ref_translation)?;
->>>>>>> 9ea82944
   }
 
   Ok(graph_node_key)
