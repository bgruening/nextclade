use crate::analyze::aa_del::AaDelMinimal;
use crate::analyze::aa_sub::AaSubMinimal;
use crate::analyze::find_private_aa_mutations::PrivateAaMutations;
use crate::analyze::find_private_nuc_mutations::PrivateNucMutations;
use crate::analyze::nuc_del::NucDelMinimal;
use crate::analyze::nuc_sub::NucSub;
use crate::io::nextclade_csv::{
  format_failed_genes, format_missings, format_non_acgtns, format_nuc_deletions, format_pcr_primer_changes,
};
use crate::tree::tree::{
  AuspiceTree, AuspiceTreeNode, TreeBranchAttrs, TreeNodeAttr, TreeNodeAttrs, TreeNodeTempData, AUSPICE_UNKNOWN_VALUE,
};
use crate::types::outputs::NextcladeOutputs;
use crate::utils::collections::concat_to_vec;
use itertools::Itertools;
use serde_json::json;
use std::collections::BTreeMap;

pub fn tree_attach_new_nodes_in_place(tree: &mut AuspiceTree, results: &[NextcladeOutputs]) {
  tree_attach_new_nodes_impl_in_place_recursive(&mut tree.tree, results);
}

fn tree_attach_new_nodes_impl_in_place_recursive(node: &mut AuspiceTreeNode, results: &[NextcladeOutputs]) {
  // Attach only to a reference node.
  // If it's not a reference node, we can stop here, because there can be no reference nodes down the tree.
  if !node.tmp.is_ref_node {
    return;
  }

  for child in &mut node.children {
    tree_attach_new_nodes_impl_in_place_recursive(child, results);
  }

  // Look for a query sample result for which this node was decided to be nearest
  for result in results {
    if node.tmp.id == result.nearest_node_id {
      attach_new_node(node, result);
    }
  }
}

/// Attaches a new node to the reference tree
fn attach_new_node(node: &mut AuspiceTreeNode, result: &NextcladeOutputs) {
  debug_assert!(node.is_ref_node());
  debug_assert_eq!(node.tmp.id, result.nearest_node_id);

  if node.is_leaf() {
    add_aux_node(node);
  }

  add_child(node, result);
}

fn add_aux_node(node: &mut AuspiceTreeNode) {
  debug_assert!(node.is_ref_node());

  let mut aux_node = node.clone();
  aux_node.branch_attrs.mutations.clear();
  // Remove other branch attrs like labels to prevent duplication
  aux_node.branch_attrs.other = serde_json::Value::default();
  node.children.push(aux_node);

  node.name = format!("{}_parent", node.name);
}

fn add_child(node: &mut AuspiceTreeNode, result: &NextcladeOutputs) {
  let mutations = convert_mutations_to_node_branch_attrs(&result);

  let alignment = format!(
    "start: {}, end: {} (score: {})",
    result.alignment_start, result.alignment_end, result.alignment_score
  );

  let (has_pcr_primer_changes, pcr_primer_changes) = if result.total_pcr_primer_changes > 0 {
    (Some(TreeNodeAttr::new("No")), None)
  } else {
    (
      Some(TreeNodeAttr::new("Yes")),
      Some(TreeNodeAttr::new(&format_pcr_primer_changes(
        &result.pcr_primer_changes,
        ", ",
      ))),
    )
  };

  #[allow(clippy::from_iter_instead_of_collect)]
  let other = serde_json::Value::from_iter(
    result
      .custom_node_attributes
      .clone()
      .into_iter()
      .map(|(key, val)| (key, json!({ "value": val }))),
  );

  node.children.insert(
    0,
    AuspiceTreeNode {
      name: format!("{}_new", result.seq_name),
      branch_attrs: TreeBranchAttrs {
        mutations,
        other: serde_json::Value::default(),
      },
      node_attrs: TreeNodeAttrs {
        div: Some(result.divergence),
        clade_membership: TreeNodeAttr::new(&result.clade),
        node_type: Some(TreeNodeAttr::new("New")),
        region: Some(TreeNodeAttr::new(AUSPICE_UNKNOWN_VALUE)),
        country: Some(TreeNodeAttr::new(AUSPICE_UNKNOWN_VALUE)),
        division: Some(TreeNodeAttr::new(AUSPICE_UNKNOWN_VALUE)),
        alignment: Some(TreeNodeAttr::new(&alignment)),
        missing: Some(TreeNodeAttr::new(&format_missings(&result.missing, ", "))),
        gaps: Some(TreeNodeAttr::new(&format_nuc_deletions(&result.deletions, ", "))),
        non_acgtns: Some(TreeNodeAttr::new(&format_non_acgtns(&result.non_acgtns, ", "))),
        has_pcr_primer_changes,
        pcr_primer_changes,
        missing_genes: Some(TreeNodeAttr::new(&format_failed_genes(&result.missing_genes, ", "))),
<<<<<<< HEAD
        qc_status: Some(TreeNodeAttr::new(&result.qc.overall_status.to_string())),
        other: serde_json::Value::default(),
=======
        other,

        // TODO
        qc_status: None,
>>>>>>> ae0bc800
      },
      children: vec![],
      tmp: TreeNodeTempData::default(),
      other: serde_json::Value::default(),
    },
  );
}

fn convert_mutations_to_node_branch_attrs(result: &NextcladeOutputs) -> BTreeMap<String, Vec<String>> {
  let NextcladeOutputs {
    private_nuc_mutations,
    private_aa_mutations,
    ..
  } = result;

  let mut mutations = BTreeMap::<String, Vec<String>>::new();

  mutations.insert(
    "nuc".to_owned(),
    convert_nuc_mutations_to_node_branch_attrs(private_nuc_mutations),
  );

  for (gene_name, aa_mutations) in private_aa_mutations {
    mutations.insert(
      gene_name.clone(),
      convert_aa_mutations_to_node_branch_attrs(aa_mutations),
    );
  }

  mutations
}

fn convert_nuc_mutations_to_node_branch_attrs(private_nuc_mutations: &PrivateNucMutations) -> Vec<String> {
  let dels_as_subs = private_nuc_mutations
    .private_deletions
    .iter()
    .map(NucDelMinimal::to_sub)
    .collect_vec();

  let mut subs = concat_to_vec(&private_nuc_mutations.private_substitutions, &dels_as_subs);
  subs.sort();

  subs.iter().map(NucSub::to_string).collect_vec()
}

fn convert_aa_mutations_to_node_branch_attrs(private_aa_mutations: &PrivateAaMutations) -> Vec<String> {
  let dels_as_subs = private_aa_mutations
    .private_deletions
    .iter()
    .map(AaDelMinimal::to_sub)
    .collect_vec();

  let mut subs = concat_to_vec(&private_aa_mutations.private_substitutions, &dels_as_subs);
  subs.sort();

  subs.iter().map(AaSubMinimal::to_string_without_gene).collect_vec()
}<|MERGE_RESOLUTION|>--- conflicted
+++ resolved
@@ -114,15 +114,8 @@
         has_pcr_primer_changes,
         pcr_primer_changes,
         missing_genes: Some(TreeNodeAttr::new(&format_failed_genes(&result.missing_genes, ", "))),
-<<<<<<< HEAD
         qc_status: Some(TreeNodeAttr::new(&result.qc.overall_status.to_string())),
-        other: serde_json::Value::default(),
-=======
         other,
-
-        // TODO
-        qc_status: None,
->>>>>>> ae0bc800
       },
       children: vec![],
       tmp: TreeNodeTempData::default(),
