--- conflicted
+++ resolved
@@ -1,16 +1,8 @@
-<<<<<<< HEAD
-use crate::analyze::aa_del::AaDelMinimal;
-use crate::analyze::aa_sub::AaSubMinimal;
+use crate::analyze::aa_del::AaDel;
+use crate::analyze::aa_sub::AaSub;
 use crate::analyze::divergence::{self, calculate_divergence};
 use crate::analyze::find_private_aa_mutations::PrivateAaMutations;
 use crate::analyze::find_private_nuc_mutations::{PrivateMutationsMinimal, PrivateNucMutations};
-use crate::analyze::nuc_del::NucDelMinimal;
-=======
-use crate::analyze::aa_del::AaDel;
-use crate::analyze::aa_sub::AaSub;
-use crate::analyze::find_private_aa_mutations::PrivateAaMutations;
-use crate::analyze::find_private_nuc_mutations::PrivateNucMutations;
->>>>>>> 9ea82944
 use crate::analyze::nuc_sub::NucSub;
 use crate::graph::node::{GraphNodeKey, Node};
 use crate::io::nextclade_csv::{
@@ -49,7 +41,7 @@
 
   let alignment = format!(
     "start: {}, end: {} (score: {})",
-    result.alignment_start, result.alignment_end, result.alignment_score
+    result.alignment_range.begin, result.alignment_range.end, result.alignment_score
   );
 
   let (has_pcr_primer_changes, pcr_primer_changes) = if result.total_pcr_primer_changes > 0 {
@@ -155,28 +147,7 @@
 }
 
 fn add_child(node: &mut AuspiceTreeNode, result: &NextcladeOutputs) {
-<<<<<<< HEAD
   let new_node = create_new_auspice_node(result, None, None);
-=======
-  let mutations = convert_mutations_to_node_branch_attrs(result);
-
-  let alignment = format!(
-    "start: {}, end: {} (score: {})",
-    result.alignment_range.begin, result.alignment_range.end, result.alignment_score
-  );
-
-  let (has_pcr_primer_changes, pcr_primer_changes) = if result.total_pcr_primer_changes > 0 {
-    (Some(TreeNodeAttr::new("No")), None)
-  } else {
-    (
-      Some(TreeNodeAttr::new("Yes")),
-      Some(TreeNodeAttr::new(&format_pcr_primer_changes(
-        &result.pcr_primer_changes,
-        ", ",
-      ))),
-    )
-  };
->>>>>>> 9ea82944
 
   node.children.insert(0, new_node);
 }
