use crate::gene::cds::Cds;
use crate::gene::gene::{Gene, GeneStrand};
use crate::io::container::get_first_of;
use crate::io::gene_map::GeneMap;
use crate::make_error;
use crate::utils::error::to_eyre_error;
use crate::utils::string::surround_with_quotes;
use bio::io::gff::{GffType, Reader as GffReader, Record as GffRecord, Writer as GffWriter};
use bio_types::strand::Strand;
use color_eyre::{Section, SectionExt};
use eyre::{eyre, Report, WrapErr};
use itertools::Itertools;
use log::warn;
use std::fmt::Debug;
use std::hash::Hash;
use std::io::Read;
use std::path::Path;

<<<<<<< HEAD
/// Read GFF3 records given a file
pub fn read_gff3_file<P: AsRef<Path>>(filename: P) -> Result<GeneMap, Report> {
  let filename = filename.as_ref();
  let mut reader = GffReader::from_file(&filename, GffType::GFF3).map_err(|report| eyre!(report))?;
  process_gff_records(&mut reader).wrap_err_with(|| format!("When reading GFF3 file '{filename:?}'"))
}

/// Read GFF3 records given a string
pub fn read_gff3_str(content: &str) -> Result<GeneMap, Report> {
  let mut reader = GffReader::new(content.as_bytes(), GffType::GFF3);
  process_gff_records(&mut reader).wrap_err("When reading GFF3 file")
}

/// Read GFF3 records and convert them into the internal representation
fn process_gff_records<R: Read>(reader: &mut GffReader<R>) -> Result<GeneMap, Report> {
=======
/// Parses `frame` column of the GFF3 record.
/// Note: If `frame` cannot be parsed to an integer, then it is deduced from gene `start`.
pub fn parse_gff3_frame(frame: &str, gene_start: usize) -> i32 {
  match frame.parse::<i32>() {
    Ok(frame) => frame,
    Err(_) => (gene_start % 3) as i32,
  }
}

/// Converts GFF3 record to the internal `Gene` representation
pub fn convert_gff_record_to_gene(gene_name: &str, record: &GffRecord) -> Result<Gene, Report> {
  let length = record.end() - record.start() + 1;
  if length % 3 != 0 {
    return make_error!("GFF3 record is invalid: feature length must be divisible by 3, but the length is {length}");
  }

  let start = (*record.start() - 1) as usize; // Convert to 0-based indices
  Ok(Gene {
    gene_name: gene_name.to_owned(),
    start,
    end: *record.end() as usize,
    strand: record.strand().map_or(GeneStrand::Unknown, Strand::into),
    frame: parse_gff3_frame(record.frame(), start),
  })
}

pub fn convert_gff_record_to_gene_map_record(record: &GffRecord) -> Option<Result<(String, Gene), Report>> {
  if record.feature_type().to_lowercase() == "gene" {
    let attributes = record.attributes();
    let gene_name_opt = attributes
      .get("gene_name")
      .or_else(|| attributes.get("gene"))
      .or_else(|| attributes.get("locus_tag"));
    if gene_name_opt.is_none() {
      warn!(
        "Genemap record could not be parsed as it contains neither a 'gene_name' nor 'locus_tag' attribute ({:?})",
        record
      );
      return None;
    };
    let gene_name = gene_name_opt.unwrap();
    return Some(match convert_gff_record_to_gene(gene_name, record) {
      Ok(gene) => Ok((gene_name.clone(), gene)),
      Err(report) => Err(report)
        .wrap_err("When parsing a GFF3 record")
        .with_section(|| format!("{record:#?}").header("record:")),
    });
  }
  // Could warn like this, but should test first if `source` is not present. We could read `source` at some point.
  // We should not warn in that case
  // warn!(
  //   "Genemap record could not be parsed as it contains neither a 'gene_name' nor 'locus_tag' attribute ({:?})",
  //   record
  // );
  None
}

fn read_gff3_file_impl<P: AsRef<Path>>(filename: &P) -> Result<GeneMap, Report> {
  let filename = filename.as_ref();
  let mut reader = GffReader::from_file(filename, GffType::GFF3).map_err(|report| eyre!(report))?;

>>>>>>> e0d9876a
  let records = reader
    .records()
    .map(to_eyre_error)
    .collect::<Result<Vec<GffRecord>, Report>>()?;

  if records.is_empty() {
    return make_error!("Gene map is empty. This is not allowed.");
  }

  let gene_records = get_records_by_feature_type(&records, "gene");
  let cds_records = get_records_by_feature_type(&records, "cds");

  let genes = extract_hierarchy_of_genes_and_cdses(&gene_records, &cds_records)?;

  if genes.is_empty() {
    warn!(
      "No valid genes and/or CDSes found in genemap, among {} records. No genes will be used.",
      records.len()
    );
  }

  // Collect array of genes into the map of names to genes
  Ok(genes.into_iter().map(|gene| (gene.gene_name.clone(), gene)).collect())
}

/// Convert gene and CDS GFF3 records into the internal data structure, with CDS nested under genes
fn extract_hierarchy_of_genes_and_cdses(
  gene_records: &[(usize, &GffRecord)],
  cds_records: &[(usize, &GffRecord)],
) -> Result<Vec<Gene>, Report> {
  // HACK: COMPATIBILITY: If there are no gene records, then pretend that CDS records describe genes
  let gene_records = if gene_records.is_empty() {
    cds_records
  } else {
    gene_records
  };

  // Convert every gene record
  gene_records
    .iter()
    .map(|(i, gene_record)| {
      convert_gff_record_to_gene(gene_record, cds_records).wrap_err_with(|| format!("When processing GFF row {i}"))
    })
    .collect::<Result<Vec<Gene>, Report>>()
    .wrap_err_with(|| "When reading genes and CDSes of a gene map")
}

/// Retrieve GFF records of a certain "feature_type"
fn get_records_by_feature_type<'r>(records: &'r [GffRecord], record_type: &str) -> Vec<(usize, &'r GffRecord)> {
  records
    .iter()
    .enumerate()
    .filter(|(i, record)| record.feature_type().to_lowercase() == record_type.to_lowercase())
    .collect_vec()
}

/// Converts a GFF3 record to the internal `Gene` representation, with the corresponding CDS entries nested in it
pub fn convert_gff_record_to_gene(
  gene_record: &GffRecord,
  cds_records: &[(usize, &GffRecord)],
) -> Result<Gene, Report> {
  // HACK: COMPATIBILITY: The canonical attribute for name is "Name" (case sensitive), however here we also query a
  // few other possible attributes, for backwards compatibility
  let gene_name = get_one_of_attributes_required(gene_record, &["Name", "name", "gene_name", "locus_tag", "gene"])?;

  // HACK: COMPATIBILITY: If a gene has no 'ID' attribute, then there is no way to link CDSes with it.
  // Therefore we treat the gene itself as CDS.
  let cdses = match get_attribute_optional(gene_record, "ID") {
    Some(gene_id) => convert_gff_records_to_cdses(cds_records, &gene_id),
    None => Ok(vec![convert_gff_record_to_cds(gene_record)?]),
  }?;

  // HACK: COMPATIBILITY: If there are no CDS records associated with this gene, then treat the gene itself as one CDS
  let cdses = vec![convert_gff_record_to_cds(gene_record)?];

  let start = (*gene_record.start() - 1) as usize; // Convert to 0-based indices

  Ok(Gene {
    gene_name,
    start,
    end: *gene_record.end() as usize,
    strand: gene_record.strand().map_or(GeneStrand::Unknown, Strand::into),
    frame: parse_gff3_frame(gene_record.frame(), start),
    cdses,
    attributes: gene_record.attributes().clone(),
  })
}

/// Converts GFF3 records to the internal `Cds` representation
fn convert_gff_records_to_cdses(cds_records: &[(usize, &GffRecord)], gene_id: &str) -> Result<Vec<Cds>, Report> {
  cds_records
    .iter()
    .map(|(i, cds_record)| -> Result<_, Report> {
      let parent_id =
        get_attribute_required(cds_record, "Parent").wrap_err_with(|| format!("When processing GFF row {i}"))?;
      Ok((*i, parent_id, *cds_record))
    })
    .filter_map_ok(|(i, parent_id, cds_record)| {
      (parent_id == gene_id)
        .then_some(convert_gff_record_to_cds(cds_record).wrap_err_with(|| format!("When processing GFF row {i}")))
    })
    .flatten()
    .collect()
}

<<<<<<< HEAD
/// Converts one GFF3 record to the internal `Cds` representation
fn convert_gff_record_to_cds(cds_record: &GffRecord) -> Result<Cds, Report> {
  // HACK: COMPATIBILITY: The canonical attribute for name is "Name" (case sensitive), however here we also query a
  // few other possible attributes, for backwards compatibility
  let name = get_one_of_attributes_required(cds_record, &["Name", "name", "gene_name", "locus_tag", "gene"])?;

  let start = (*cds_record.start() - 1) as usize; // Convert to 0-based indices
  Ok(Cds {
    name,
    start,
    end: *cds_record.end() as usize,
    strand: cds_record.strand().map_or(GeneStrand::Unknown, Strand::into),
    frame: parse_gff3_frame(cds_record.frame(), start),
    attributes: cds_record.attributes().clone(),
  })
}

/// Retrieve an attribute from a GFF record given a name. Return None if not found.
fn get_attribute_optional(record: &GffRecord, attr_name: &str) -> Option<String> {
  record.attributes().get(attr_name).cloned()
}

/// Retrieve an attribute from a GFF record given a name. Fail if not found.
fn get_attribute_required(record: &GffRecord, attr_name: &str) -> Result<String, Report> {
  get_attribute_optional(record, attr_name).ok_or_else(|| {
    eyre!(
      "The \"{}\" entry has no required attribute \"{attr_name}\":\n  {}",
      record.feature_type(),
      gff_record_to_string(record).unwrap()
    )
  })
}

/// Retrieve an attribute from a GFF record, given one of the possible names. Return None if not found.
fn get_one_of_attributes_optional(record: &GffRecord, attr_names: &[&str]) -> Option<String> {
  get_first_of(record.attributes(), attr_names)
}

/// Retrieve an attribute from a GFF record, given one of the possible names. Fail if not found.
fn get_one_of_attributes_required(record: &GffRecord, attr_names: &[&str]) -> Result<String, Report> {
  get_one_of_attributes_optional(record, attr_names).ok_or_else(|| {
    eyre!(
      "The \"{}\" entry has none of the attributes: {}, but at least one is required",
      record.feature_type(),
      attr_names.iter().map(surround_with_quotes).join(", ")
    )
    .with_section(|| gff_record_to_string(record).unwrap().header("Failed entry:"))
  })
}

/// Parses `frame` column of the GFF3 record.
/// If `frame` cannot be parsed to an integer, then it is deduced from feature `start`.
fn parse_gff3_frame(frame: &str, start: usize) -> i32 {
  match frame.parse::<i32>() {
    Ok(frame) => frame,
    Err(_) => (start % 3) as i32,
  }
}

/// Prints GFF record as it is in the input file
fn gff_record_to_string(record: &GffRecord) -> Result<String, Report> {
  let mut buf = Vec::<u8>::new();
  {
    let mut writer = GffWriter::new(&mut buf, GffType::GFF3);
    writer.write(record)?;
  }
  Ok(String::from_utf8(buf)?)
=======
pub fn read_gff3_str(content: &str) -> Result<GeneMap, Report> {
  read_gff3_str_impl(content).wrap_err("When reading GFF3 file")
}

#[cfg(test)]
mod tests {
  use super::*;
  use crate::utils::error::report_to_string;
  use pretty_assertions::assert_eq;
  use rstest::rstest;

  #[rstest]
  fn gff3_checks_feature_length() -> Result<(), Report> {
    let result = read_gff3_str(
      r#"##gff-version 3
##sequence-region EPI1857216 1 1718
EPI1857216	feature	gene	1	47	.	+	.	gene_name="SigPep"
EPI1857216	feature	gene	48	1035	.	+	.	gene_name="HA1"
EPI1857216	feature	gene	1036	1698	.	+	.	gene_name="HA2"
"#,
    );

    let report = eyre!("GFF3 record is invalid: feature length must be divisible by 3, but the length is 47")
      .wrap_err(eyre!("When reading GFF3 file"));

    assert_eq!(
      report_to_string(&result.unwrap_err()),
      "When reading GFF3 file: When parsing a GFF3 record: GFF3 record is invalid: feature length must be divisible by 3, but the length is 47"
    );

    Ok(())
  }
>>>>>>> e0d9876a
}<|MERGE_RESOLUTION|>--- conflicted
+++ resolved
@@ -16,11 +16,10 @@
 use std::io::Read;
 use std::path::Path;
 
-<<<<<<< HEAD
 /// Read GFF3 records given a file
 pub fn read_gff3_file<P: AsRef<Path>>(filename: P) -> Result<GeneMap, Report> {
   let filename = filename.as_ref();
-  let mut reader = GffReader::from_file(&filename, GffType::GFF3).map_err(|report| eyre!(report))?;
+  let mut reader = GffReader::from_file(filename, GffType::GFF3).map_err(|report| eyre!(report))?;
   process_gff_records(&mut reader).wrap_err_with(|| format!("When reading GFF3 file '{filename:?}'"))
 }
 
@@ -32,69 +31,6 @@
 
 /// Read GFF3 records and convert them into the internal representation
 fn process_gff_records<R: Read>(reader: &mut GffReader<R>) -> Result<GeneMap, Report> {
-=======
-/// Parses `frame` column of the GFF3 record.
-/// Note: If `frame` cannot be parsed to an integer, then it is deduced from gene `start`.
-pub fn parse_gff3_frame(frame: &str, gene_start: usize) -> i32 {
-  match frame.parse::<i32>() {
-    Ok(frame) => frame,
-    Err(_) => (gene_start % 3) as i32,
-  }
-}
-
-/// Converts GFF3 record to the internal `Gene` representation
-pub fn convert_gff_record_to_gene(gene_name: &str, record: &GffRecord) -> Result<Gene, Report> {
-  let length = record.end() - record.start() + 1;
-  if length % 3 != 0 {
-    return make_error!("GFF3 record is invalid: feature length must be divisible by 3, but the length is {length}");
-  }
-
-  let start = (*record.start() - 1) as usize; // Convert to 0-based indices
-  Ok(Gene {
-    gene_name: gene_name.to_owned(),
-    start,
-    end: *record.end() as usize,
-    strand: record.strand().map_or(GeneStrand::Unknown, Strand::into),
-    frame: parse_gff3_frame(record.frame(), start),
-  })
-}
-
-pub fn convert_gff_record_to_gene_map_record(record: &GffRecord) -> Option<Result<(String, Gene), Report>> {
-  if record.feature_type().to_lowercase() == "gene" {
-    let attributes = record.attributes();
-    let gene_name_opt = attributes
-      .get("gene_name")
-      .or_else(|| attributes.get("gene"))
-      .or_else(|| attributes.get("locus_tag"));
-    if gene_name_opt.is_none() {
-      warn!(
-        "Genemap record could not be parsed as it contains neither a 'gene_name' nor 'locus_tag' attribute ({:?})",
-        record
-      );
-      return None;
-    };
-    let gene_name = gene_name_opt.unwrap();
-    return Some(match convert_gff_record_to_gene(gene_name, record) {
-      Ok(gene) => Ok((gene_name.clone(), gene)),
-      Err(report) => Err(report)
-        .wrap_err("When parsing a GFF3 record")
-        .with_section(|| format!("{record:#?}").header("record:")),
-    });
-  }
-  // Could warn like this, but should test first if `source` is not present. We could read `source` at some point.
-  // We should not warn in that case
-  // warn!(
-  //   "Genemap record could not be parsed as it contains neither a 'gene_name' nor 'locus_tag' attribute ({:?})",
-  //   record
-  // );
-  None
-}
-
-fn read_gff3_file_impl<P: AsRef<Path>>(filename: &P) -> Result<GeneMap, Report> {
-  let filename = filename.as_ref();
-  let mut reader = GffReader::from_file(filename, GffType::GFF3).map_err(|report| eyre!(report))?;
-
->>>>>>> e0d9876a
   let records = reader
     .records()
     .map(to_eyre_error)
@@ -200,7 +136,6 @@
     .collect()
 }
 
-<<<<<<< HEAD
 /// Converts one GFF3 record to the internal `Cds` representation
 fn convert_gff_record_to_cds(cds_record: &GffRecord) -> Result<Cds, Report> {
   // HACK: COMPATIBILITY: The canonical attribute for name is "Name" (case sensitive), however here we also query a
@@ -268,9 +203,6 @@
     writer.write(record)?;
   }
   Ok(String::from_utf8(buf)?)
-=======
-pub fn read_gff3_str(content: &str) -> Result<GeneMap, Report> {
-  read_gff3_str_impl(content).wrap_err("When reading GFF3 file")
 }
 
 #[cfg(test)]
@@ -301,5 +233,4 @@
 
     Ok(())
   }
->>>>>>> e0d9876a
 }