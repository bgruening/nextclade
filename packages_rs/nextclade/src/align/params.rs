--- conflicted
+++ resolved
@@ -1,16 +1,12 @@
-<<<<<<< HEAD
-use clap::{Parser, ValueHint};
+use clap::{ArgEnum, Parser, ValueHint};
 use optfield::optfield;
 use serde::{Deserialize, Serialize};
-=======
-use clap::{ArgEnum, Parser, ValueHint};
 
-#[derive(ArgEnum, Copy, Clone, Debug)]
+#[derive(ArgEnum, Copy, Clone, Debug, Deserialize, Serialize)]
 pub enum GapAlignmentSide {
   Left,
   Right,
 }
->>>>>>> 62155812
 
 // NOTE: The `optfield` attribute creates a struct that have the same fields, but which are wrapped into `Option`,
 // as well as adds a method `.merge_opt(&opt)` to the original struct, which merges values from the optional counterpart
@@ -59,30 +55,17 @@
 
   /// Maximum number of mismatching nucleotides allowed for a seed to be considered a match.
   #[clap(long)]
-<<<<<<< HEAD
-=======
-  #[clap(default_value_t = AlignPairwiseParams::default().mismatches_allowed)]
   pub mismatches_allowed: usize,
 
   /// Minimum number of seeds to search for during nucleotide alignment. Relevant for short sequences. In long sequences, the number of seeds is determined by `--seed-spacing`.
   #[clap(long)]
-  #[clap(default_value_t = AlignPairwiseParams::default().min_seeds)]
->>>>>>> 62155812
   pub min_seeds: i32,
 
   /// Spacing between seeds during nucleotide alignment.
   #[clap(long)]
   pub seed_spacing: i32,
 
-<<<<<<< HEAD
-  /// Maximum number of mismatching nucleotides allowed for a seed to be considered a match.
-  #[clap(long)]
-  pub mismatches_allowed: usize,
-
-  /// Whether to stop gene translation after first stop codon. It will cut the genes in places cases where mutations resulted in premature stop codons. If this flag is present, the aminoacid sequences wil be truncated at the first stop codon and analysis of aminoacid mutations will not be available for the regions after first stop codon.
-=======
   /// If this flag is present, the amino acid sequences will be truncated at the first stop codon, if mutations or sequencing errors cause premature stop codons to be present. No amino acid mutations in the truncated region will be recorded.
->>>>>>> 62155812
   #[clap(long)]
   pub no_translate_past_stop: bool,
 
@@ -105,7 +88,6 @@
   /// Whether to align gaps on the left or right side if equally parsimonious.
   /// Left aligning gaps is the convention, right align is Nextclade's historic default
   #[clap(long, arg_enum)]
-  #[clap(default_value_t = AlignPairwiseParams::default().gap_alignment_side)]
   pub gap_alignment_side: GapAlignmentSide,
 }
 
