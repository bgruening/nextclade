--- conflicted
+++ resolved
@@ -106,12 +106,9 @@
   fn ctx() -> Context {
     let params = AlignPairwiseParams {
       min_length: 3,
-<<<<<<< HEAD
       min_match_length: 5,
-=======
       penalty_gap_open: 5,
       gap_alignment_side: GapAlignmentSide::Right,
->>>>>>> ebe98afb
       ..AlignPairwiseParams::default()
     };
 
@@ -416,15 +413,7 @@
     let ref_seq = to_nuc_seq("ACATAGTCTTC")?;
     let qry_aln = to_nuc_seq("ACA---TCTTC")?;
 
-    let result = align_nuc(
-      0,
-      "",
-      &qry_seq,
-      &ref_seq,
-      &CodonSpacedIndex::from_sequence(&ref_seq),
-      &ctx.gap_open_close,
-      &ctx.params,
-    )?;
+    let result = align_nuc(0, "", &qry_seq, &ref_seq, &ctx.gap_open_close, &ctx.params)?;
 
     assert_eq!(from_nuc_seq(&ref_seq), from_nuc_seq(&result.ref_seq));
     assert_eq!(from_nuc_seq(&qry_aln), from_nuc_seq(&result.qry_seq));
@@ -445,7 +434,15 @@
       ..AlignPairwiseParams::default()
     };
 
-    let result = align_nuc(0, "", &qry_seq, &ref_seq, &ctx.gap_open_close, &params)?;
+    let result = align_nuc(
+      0,
+      "",
+      &qry_seq,
+      &ref_seq,
+      &CodonSpacedIndex::from_sequence(&ref_seq),
+      &ctx.gap_open_close,
+      &params,
+    )?;
 
     assert_eq!(from_nuc_seq(&ref_seq), from_nuc_seq(&result.ref_seq));
     assert_eq!(from_nuc_seq(&qry_aln), from_nuc_seq(&result.qry_seq));
