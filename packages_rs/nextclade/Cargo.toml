[package]
name = "nextclade"
version = "2.14.0"
description = "Alignment, mutation calling, phylogenetic placement, clade assignment and quality control checks for viral genetic sequences. Library module."
repository = "https://github.com/nextstrain/nextclade"
documentation = "https://docs.nextstrain.org/projects/nextclade/en/stable/"
homepage = "https://clades.nextstrain.org/"
edition = "2021"
license = "MIT"
publish = false

[lib]
crate-type = ["lib"]

[dependencies]
<<<<<<< HEAD
assert2 = "0.3.6"
auto_ops = "0.3.0"
bio = "1.3.1"
bio-types = "1.0.0"
chrono = { version = "0.4.19", default-features = false, features = ["clock", "std", "wasmbind"] }
clap = { version = "3.1.8", features = ["derive"] }
clap-verbosity-flag = "1.0.0"
clap_complete = "3.1.1"
clap_complete_fig = "3.1.4"
color-eyre = "0.6.1"
csv = "1.1.6"
ctor = "0.1.22"
derive_more = "0.99.17"
edit-distance = "2.1.0"
either = "1.8.1"
env_logger = "0.9.0"
eyre = "0.6.8"
flate2 = "1.0.24"
getrandom = "0.2.6"
indexmap = { version = "1.8.1", features = ["serde"] }
itertools = "0.10.3"
lazy_static = "1.4.0"
log = "0.4.16"
maplit = "1.0.2"
multimap = "0.8.3"
num = "0.4.0"
num-traits = "0.2.14"
num_cpus = "1.13.1"
optfield = "0.2.0"
owo-colors = "3.3.0"
pretty_assertions = "1.2.1"
rayon = "1.5.2"
regex = "1.5.5"
schemars = { version = "0.8.12", features = ["chrono", "either", "enumset", "indexmap1"] }
semver = "1.0.9"
serde = { version = "1.0.136", features = ["derive"] }
serde_repr = "0.1.12"
serde_json = { version = "1.0.79", features = ["preserve_order", "indexmap", "unbounded_depth"] }
serde_stacker = { version = "0.1.6" }
serde_yaml = "0.9.19"
strum = "0.24.0"
strum_macros = "0.24.0"
tinytemplate = "1.2.1"
traversal = "0.1.2"
urlencoding = "2.1.2"
validator = { version = "0.14.0", features = ["derive"] }
zip = { version = "0.6.2", default-features = false, features = ["aes-crypto", "deflate", "time"] }
=======
assert2 = "=0.3.11"
auto_ops = "=0.3.0"
bio = "=1.3.1"
bio-types = "=1.0.0"
chrono = { version = "=0.4.26", default-features = false, features = ["clock", "std", "wasmbind"] }
clap = { version = "=4.3.10", features = ["derive"] }
clap-verbosity-flag = "=2.0.1"
clap_complete = "=4.3.1"
clap_complete_fig = "=4.3.1"
color-eyre = "=0.6.2"
csv = "=1.2.2"
ctor = "=0.2.2"
derive_more = "=0.99.17"
edit-distance = "=2.1.0"
either = "=1.8.1"
env_logger = "=0.10.0"
eyre = "=0.6.8"
flate2 = "=1.0.26"
getrandom = "=0.2.10"
indexmap = { version = "=1.9.3", features = ["serde"] }
itertools = "=0.11.0"
lazy_static = "=1.4.0"
log = "=0.4.19"
maplit = "=1.0.2"
multimap = "=0.8.3"
num = "=0.4.0"
num-traits = "=0.2.15"
num_cpus = "=1.16.0"
optfield = "=0.3.0"
owo-colors = "=3.5.0"
pretty_assertions = "=1.3.0"
rayon = "=1.7.0"
regex = "=1.8.4"
schemars = { version = "=0.8.12", features = ["chrono", "either", "enumset", "indexmap"] }
semver = "=1.0.17"
serde = { version = "=1.0.164", features = ["derive"] }
serde_repr = "=0.1.12"
serde_json = { version = "=1.0.99", features = ["preserve_order", "indexmap", "unbounded_depth"] }
serde_stacker = { version = "=0.1.8" }
serde_yaml = "=0.9.22"
strum = "=0.25.0"
strum_macros = "=0.25.0"
tinytemplate = "=1.2.1"
traversal = "=0.1.2"
urlencoding = "=2.1.2"
validator = { version = "=0.16.1", features = ["derive"] }
zip = { version = "=0.6.6", default-features = false, features = ["aes-crypto", "deflate", "time"] }
>>>>>>> ffaf5e8f

[target.'cfg(not(target_arch = "wasm32"))'.dependencies]
atty = "=0.2.14"
bzip2 = "=0.4.4"
xz2 = "=0.1.7"
zstd = { version = "=0.12.3", features = ["zstdmt"] }

[dev-dependencies]
assert2 = "=0.3.11"
criterion = { version = "=0.5.1", features = ["html_reports"] }
rstest = "=0.17.0"
rstest_reuse = "=0.5.0"


[[bench]]
name = "bench_create_stripes"
harness = false

[[bench]]
name = "bench_seed_match"
harness = false

[[bench]]
name = "bench_seed_alignment"
harness = false<|MERGE_RESOLUTION|>--- conflicted
+++ resolved
@@ -13,55 +13,6 @@
 crate-type = ["lib"]
 
 [dependencies]
-<<<<<<< HEAD
-assert2 = "0.3.6"
-auto_ops = "0.3.0"
-bio = "1.3.1"
-bio-types = "1.0.0"
-chrono = { version = "0.4.19", default-features = false, features = ["clock", "std", "wasmbind"] }
-clap = { version = "3.1.8", features = ["derive"] }
-clap-verbosity-flag = "1.0.0"
-clap_complete = "3.1.1"
-clap_complete_fig = "3.1.4"
-color-eyre = "0.6.1"
-csv = "1.1.6"
-ctor = "0.1.22"
-derive_more = "0.99.17"
-edit-distance = "2.1.0"
-either = "1.8.1"
-env_logger = "0.9.0"
-eyre = "0.6.8"
-flate2 = "1.0.24"
-getrandom = "0.2.6"
-indexmap = { version = "1.8.1", features = ["serde"] }
-itertools = "0.10.3"
-lazy_static = "1.4.0"
-log = "0.4.16"
-maplit = "1.0.2"
-multimap = "0.8.3"
-num = "0.4.0"
-num-traits = "0.2.14"
-num_cpus = "1.13.1"
-optfield = "0.2.0"
-owo-colors = "3.3.0"
-pretty_assertions = "1.2.1"
-rayon = "1.5.2"
-regex = "1.5.5"
-schemars = { version = "0.8.12", features = ["chrono", "either", "enumset", "indexmap1"] }
-semver = "1.0.9"
-serde = { version = "1.0.136", features = ["derive"] }
-serde_repr = "0.1.12"
-serde_json = { version = "1.0.79", features = ["preserve_order", "indexmap", "unbounded_depth"] }
-serde_stacker = { version = "0.1.6" }
-serde_yaml = "0.9.19"
-strum = "0.24.0"
-strum_macros = "0.24.0"
-tinytemplate = "1.2.1"
-traversal = "0.1.2"
-urlencoding = "2.1.2"
-validator = { version = "0.14.0", features = ["derive"] }
-zip = { version = "0.6.2", default-features = false, features = ["aes-crypto", "deflate", "time"] }
-=======
 assert2 = "=0.3.11"
 auto_ops = "=0.3.0"
 bio = "=1.3.1"
@@ -109,7 +60,6 @@
 urlencoding = "=2.1.2"
 validator = { version = "=0.16.1", features = ["derive"] }
 zip = { version = "=0.6.6", default-features = false, features = ["aes-crypto", "deflate", "time"] }
->>>>>>> ffaf5e8f
 
 [target.'cfg(not(target_arch = "wasm32"))'.dependencies]
 atty = "=0.2.14"
