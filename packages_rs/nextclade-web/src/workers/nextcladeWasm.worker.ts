import 'regenerator-runtime'

import type { CladeNodeAttrDesc } from 'auspice'
import { AnalysisInitialData } from 'src/types'
import type { Thread } from 'threads'
import { expose } from 'threads/worker'
import { Observable as ThreadsObservable, Subject } from 'threads/observable'

import type {
  AaMotifsDesc,
  AnalysisError,
  AnalysisResult,
  CsvColumnConfig,
  ErrorsFromWeb,
  FastaRecord,
  NextcladeParamsRaw,
  NextcladeResult,
  PhenotypeAttrDesc,
} from 'src/types'
<<<<<<< HEAD
import type { LaunchAnalysisInitialData } from 'src/workers/launchAnalysis'
import type { NextcladeParamsPojo, AnalysisOutputPojo } from 'src/gen/nextclade-wasm'
import { NextcladeWasm, NextcladeParams, AnalysisInput, OutputTreesPojo } from 'src/gen/nextclade-wasm'
=======
import { NextcladeWasm } from 'src/gen/nextclade-wasm'
>>>>>>> 4c6acfe3
import { sanitizeError } from 'src/helpers/sanitizeError'
import { ErrorInternal } from 'src/helpers/ErrorInternal'
import { prepareGeneMap } from 'src/io/prepareGeneMap'

const gSubject = new Subject<FastaRecord>()

function onSequence(seq: FastaRecord) {
  gSubject.next(seq)
}

function onComplete() {
  gSubject.complete()
}

function onError(error: Error) {
  gSubject.error(error)
}

export class ErrorModuleNotInitialized extends ErrorInternal {
  constructor(fnName: string) {
    super(
      `This WebWorker module has not been initialized yet. When calling module.${fnName} Make sure to call 'module.create()' function.`,
    )
  }
}

export class ErrorBothResultsAndErrorAreNull extends ErrorInternal {
  constructor() {
    super(`Both the 'results' and 'error' returned from the analysis wasm module are 'null'. This should never happen.`)
  }
}

/**
 * Keeps the reference to the WebAssembly module.The module is stateful and requires manual initialization
 * and teardown.
 * This cloud be a class instance, but unfortunately we cannot pass classes to/from WebWorkers (yet?).
 */
let nextcladeWasm: NextcladeWasm | undefined

/** Creates the underlying WebAssembly module. */
async function create(params: NextcladeParamsRaw) {
  nextcladeWasm = NextcladeWasm.new(JSON.stringify(params))
}

/** Destroys the underlying WebAssembly module. */
async function destroy() {
  if (!nextcladeWasm) {
    return
  }

  nextcladeWasm.free()
  nextcladeWasm = undefined
}

async function getInitialData(): Promise<AnalysisInitialData> {
  if (!nextcladeWasm) {
    throw new ErrorModuleNotInitialized('getInitialData')
  }
  const aaa = nextcladeWasm.get_initial_data()
  const initialData = JSON.parse(aaa) as AnalysisInitialData
  return {
    ...initialData,
    geneMap: prepareGeneMap(initialData.geneMap),
  }
}

/** Runs the underlying WebAssembly module. */
async function analyze(record: FastaRecord): Promise<NextcladeResult> {
  if (!nextcladeWasm) {
    throw new ErrorModuleNotInitialized('analyze')
  }
  const input = JSON.stringify(record)
  const output = JSON.parse(nextcladeWasm.analyze(input)) as NextcladeResult
  if (!output.result && !output.error) {
    throw new ErrorBothResultsAndErrorAreNull()
  }
  return output
}

/** Retrieves the output tree from the WebAssembly module. */
export async function getOutputTrees(analysisResultsJsonStr: string): Promise<OutputTreesPojo> {
  if (!nextcladeWasm) {
    throw new ErrorModuleNotInitialized('getOutputTrees')
  }
  return JSON.parse(nextcladeWasm.get_output_trees(analysisResultsJsonStr))
}

export async function parseSequencesStreaming(fastaStr: string) {
  try {
    NextcladeWasm.parse_query_sequences(fastaStr, (index: number, seqName: string, seq: string) =>
      onSequence({ index: Number(index), seqName, seq }),
    )
  } catch (error: unknown) {
    onError(sanitizeError(error))
  }
  onComplete()
}

export async function parseRefSequence(refFastaStr: string) {
  return NextcladeWasm.parse_ref_seq_fasta(refFastaStr)
}

export async function serializeResultsJson(
  outputs: AnalysisResult[],
  errors: AnalysisError[],
  cladeNodeAttrsJson: CladeNodeAttrDesc[],
  phenotypeAttrsJson: PhenotypeAttrDesc[],
  nextcladeWebVersion: string,
) {
  return NextcladeWasm.serialize_results_json(
    JSON.stringify(outputs),
    JSON.stringify(errors),
    JSON.stringify(cladeNodeAttrsJson),
    JSON.stringify(phenotypeAttrsJson),
    nextcladeWebVersion,
  )
}

export async function serializeResultsNdjson(results: AnalysisResult[], errors: AnalysisError[]) {
  return NextcladeWasm.serialize_results_ndjson(JSON.stringify(results), JSON.stringify(errors))
}

export async function serializeResultsCsv(
  results: AnalysisResult[],
  errors: AnalysisError[],
  cladeNodeAttrsJson: CladeNodeAttrDesc[],
  phenotypeAttrsJson: PhenotypeAttrDesc[],
  aaMotifsDescs: AaMotifsDesc[],
  delimiter: string,
  csvColumnConfig: CsvColumnConfig,
) {
  return NextcladeWasm.serialize_results_csv(
    JSON.stringify(results),
    JSON.stringify(errors),
    JSON.stringify(cladeNodeAttrsJson),
    JSON.stringify(phenotypeAttrsJson),
    JSON.stringify(aaMotifsDescs),
    delimiter,
    JSON.stringify(csvColumnConfig),
  )
}

async function serializeInsertionsCsv(results: AnalysisResult[], errors: AnalysisError[]) {
  return NextcladeWasm.serialize_insertions_csv(JSON.stringify(results), JSON.stringify(errors))
}

async function serializeErrorsCsv(errors: ErrorsFromWeb[]) {
  return NextcladeWasm.serialize_errors_csv(JSON.stringify(errors))
}

const worker = {
  create,
  destroy,
  getInitialData,
  analyze,
  getOutputTrees,
  parseSequencesStreaming,
  parseRefSequence,
  serializeResultsJson,
  serializeResultsCsv,
  serializeResultsNdjson,
  serializeInsertionsCsv,
  serializeErrorsCsv,
  values(): ThreadsObservable<FastaRecord> {
    return ThreadsObservable.from(gSubject)
  },
}

expose(worker)

export type NextcladeWasmWorker = typeof worker
export type NextcladeWasmThread = NextcladeWasmWorker & Thread<|MERGE_RESOLUTION|>--- conflicted
+++ resolved
@@ -1,7 +1,7 @@
 import 'regenerator-runtime'
 
 import type { CladeNodeAttrDesc } from 'auspice'
-import { AnalysisInitialData } from 'src/types'
+import { AnalysisInitialData, OutputTrees } from 'src/types'
 import type { Thread } from 'threads'
 import { expose } from 'threads/worker'
 import { Observable as ThreadsObservable, Subject } from 'threads/observable'
@@ -17,16 +17,10 @@
   NextcladeResult,
   PhenotypeAttrDesc,
 } from 'src/types'
-<<<<<<< HEAD
-import type { LaunchAnalysisInitialData } from 'src/workers/launchAnalysis'
-import type { NextcladeParamsPojo, AnalysisOutputPojo } from 'src/gen/nextclade-wasm'
-import { NextcladeWasm, NextcladeParams, AnalysisInput, OutputTreesPojo } from 'src/gen/nextclade-wasm'
-=======
-import { NextcladeWasm } from 'src/gen/nextclade-wasm'
->>>>>>> 4c6acfe3
 import { sanitizeError } from 'src/helpers/sanitizeError'
 import { ErrorInternal } from 'src/helpers/ErrorInternal'
 import { prepareGeneMap } from 'src/io/prepareGeneMap'
+import { NextcladeWasm } from 'src/gen/nextclade-wasm'
 
 const gSubject = new Subject<FastaRecord>()
 
@@ -104,7 +98,7 @@
 }
 
 /** Retrieves the output tree from the WebAssembly module. */
-export async function getOutputTrees(analysisResultsJsonStr: string): Promise<OutputTreesPojo> {
+export async function getOutputTrees(analysisResultsJsonStr: string): Promise<OutputTrees> {
   if (!nextcladeWasm) {
     throw new ErrorModuleNotInitialized('getOutputTrees')
   }
