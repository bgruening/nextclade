--- conflicted
+++ resolved
@@ -80,13 +80,8 @@
   /// This should only run once, in one of the webworkers.
   pub fn get_output_trees(&mut self, nextclade_outputs_json_str: &str) -> Result<String, JsError> {
     let nextclade_outputs = jserr(NextcladeOutputs::many_from_str(nextclade_outputs_json_str))?;
-<<<<<<< HEAD
     let trees = jserr(self.nextclade.get_output_trees(nextclade_outputs))?;
-    jserr(json_stringify(&trees))
-=======
-    let tree = jserr(self.nextclade.get_output_tree(nextclade_outputs))?;
-    jserr(json_stringify(tree, JsonPretty(false)))
->>>>>>> 4c6acfe3
+    jserr(json_stringify(&trees, JsonPretty(false)))
   }
 
   /// Checks that a string containing ref sequence in FASTA format is correct
