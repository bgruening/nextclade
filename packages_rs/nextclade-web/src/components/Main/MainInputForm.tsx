import { isNil } from 'lodash'
import { useRouter } from 'next/router'
import React, { useCallback, useMemo } from 'react'
import { UncontrolledAlert as UncontrolledAlertBase } from 'reactstrap'
import { useRecoilState, useRecoilValue } from 'recoil'
import styled from 'styled-components'
<<<<<<< HEAD
import { ButtonChangeDataset, DatasetNoneSection } from 'src/components/Main/ButtonChangeDataset'
import { ButtonRun } from 'src/components/Main/ButtonRun'
=======
import { SelectDatasetHelp } from 'src/components/Help/SelectDatasetHelp'
import { ButtonRun } from 'src/components/Main/ButtonRun'
import { SuggestionPanel } from 'src/components/Main/SuggestionPanel'
import { useRunAnalysis } from 'src/hooks/useRunAnalysis'
import { AutodetectRunState, autodetectRunStateAtom } from 'src/state/autodetect.state'
import { shouldSuggestDatasetsOnDatasetPageAtom } from 'src/state/settings.state'
import { hasRequiredInputsAtom } from 'src/state/inputs.state'
import { datasetCurrentAtom } from 'src/state/dataset.state'
>>>>>>> ebbe4489
import { DatasetCurrentSummary } from 'src/components/Main/DatasetCurrentSummary'
import { MainSectionTitle } from 'src/components/Main/MainSectionTitle'
import { QuerySequenceFilePicker } from 'src/components/Main/QuerySequenceFilePicker'
import { SuggestionPanel } from 'src/components/Main/SuggestionPanel'
import { useTranslationSafe } from 'src/helpers/useTranslationSafe'
import { useRunAnalysis } from 'src/hooks/useRunAnalysis'
import { useDatasetSuggestionResults, useRunSeqAutodetect } from 'src/hooks/useRunSeqAutodetect'
import { useUpdatedDatasetIndex } from 'src/io/fetchDatasets'
import { AutodetectRunState, autodetectRunStateAtom } from 'src/state/autodetect.state'
import { datasetCurrentAtom } from 'src/state/dataset.state'
import { hasRequiredInputsAtom } from 'src/state/inputs.state'
import { shouldSuggestDatasetsOnDatasetPageAtom } from 'src/state/settings.state'
import { QuerySequenceList } from 'src/components/Main/QuerySequenceList'

const ContainerFixed = styled.div`
  display: flex;
  flex: 1;
  flex-direction: column;
  overflow: hidden;
  width: 100%;
  margin: 0 auto;
  max-width: 1000px;
`

const Container = styled.div`
  display: flex;
  flex: 1;
  flex-direction: column;
  overflow: hidden;
`

const ContainerColumns = styled.div`
  display: flex;
  flex-direction: row;
  overflow: hidden;
`

const Header = styled.div`
  display: flex;
  flex: 0;
  padding-left: 10px;
  margin-top: 10px;
  margin-bottom: 3px;
`

const Main = styled.div`
  display: flex;
  flex-direction: column;
  overflow: hidden;
`

const Footer = styled.div`
  display: flex;
  flex: 1;
`

const FooterWithoutOverflow = styled(Footer)`
  overflow: hidden;
`

export function Landing() {
  // This periodically fetches dataset index and updates the list of datasets.
  useUpdatedDatasetIndex()

  const { push } = useRouter()
  const runAutodetect = useRunSeqAutodetect()
  const hasRequiredInputs = useRecoilValue(hasRequiredInputsAtom)
  const shouldSuggestDatasets = useRecoilValue(shouldSuggestDatasetsOnDatasetPageAtom)

  const toDatasetSelection = useCallback(() => {
    void push('/dataset') // eslint-disable-line no-void
    if (shouldSuggestDatasets && hasRequiredInputs) {
      runAutodetect()
    }
  }, [hasRequiredInputs, push, runAutodetect, shouldSuggestDatasets])

  return (
    <ContainerFixed>
      <Header>
        <MainSectionTitle />
      </Header>

      <Main className="mt-4">
        <ContainerColumns>
          <QuerySequenceFilePicker />
          <DatasetCurrentOrSelectButton toDatasetSelection={toDatasetSelection} />
        </ContainerColumns>
      </Main>

      <FooterWithoutOverflow>
        <Container>
          <Main>
            <QuerySequenceList />
          </Main>
        </Container>
      </FooterWithoutOverflow>
    </ContainerFixed>
  )
}

export interface DatasetCurrentOrSelectButtonProps {
  toDatasetSelection(): void
}

function DatasetCurrentOrSelectButton({ toDatasetSelection }: DatasetCurrentOrSelectButtonProps) {
  const { t } = useTranslationSafe()
  const run = useRunAnalysis()

  const [dataset, _0] = useRecoilState(datasetCurrentAtom)
  const { numSuggestions } = useDatasetSuggestionResults()
  const autodetectRunState = useRecoilValue(autodetectRunStateAtom)

  const suggestionAlert = useMemo(() => {
    if (autodetectRunState === AutodetectRunState.Done) {
      if (numSuggestions === 0) {
        return (
          <UncontrolledAlert closeClassName="d-none" fade={false} color="danger" className="w-100">
            <h6 className="font-weight-bold">{t('No datasets found matching your sequences.')}</h6>
            <p className="small">
              {t(
                'Click "Change dataset" to select a dataset manually. If there is no suitable dataset, consider creating and contributing one to Nextclade community dataset collection.',
              )}
            </p>
          </UncontrolledAlert>
        )
      }
      if (numSuggestions > 0) {
        return (
          <UncontrolledAlert closeClassName="d-none" fade={false} color="warning" className="w-100">
            <h6 className="font-weight-bold">{t('Multiple datasets found matching your sequences.')}</h6>
            <p className="small">
              {t('{{ n }} datasets appear to match your data. Click "Change dataset" to select the one to use.', {
                n: numSuggestions,
              })}
            </p>
          </UncontrolledAlert>
        )
      }
    }
    return null
  }, [autodetectRunState, numSuggestions, t])

  const text = useMemo(() => {
    if (isNil(dataset)) {
      return t('Select dataset')
    }
    return t('Selected dataset')
  }, [dataset, t])
  if (!dataset) {
    return (
      <Container>
        <Header>
          <Title>
            <H4Inline>{text}</H4Inline>
            <SelectDatasetHelp />
          </Title>
        </Header>

        <Main>
          <DatasetNoneSection toDatasetSelection={toDatasetSelection} />
        </Main>

        <Footer>
          <SuggestionPanel />
        </Footer>

        <Footer>{suggestionAlert}</Footer>
      </Container>
    )
  }

  return (
    <Container>
      <Header>
        <Title>
          <H4Inline>{text}</H4Inline>
          <SelectDatasetHelp />
        </Title>
      </Header>

      <Main>
        <DatasetCurrentSummary />
      </Main>

      <Footer>
        <SuggestionPanel />
      </Footer>

      <Footer>{suggestionAlert}</Footer>

      <Footer>
        <ButtonChangeDataset className="mr-auto my-2" onClick={toDatasetSelection} />
        <ButtonRun className="ml-auto my-2" onClick={run} />
      </Footer>
    </Container>
  )
}

<<<<<<< HEAD
const UncontrolledAlert = styled(UncontrolledAlertBase)`
  padding: 0.5rem;

  p {
    margin: 0;
  }
=======
const Title = styled.h4`
  display: flex;
  flex: 1;
`

const H4Inline = styled.h4`
  display: inline-flex;
  margin: auto 0;
>>>>>>> ebbe4489
`<|MERGE_RESOLUTION|>--- conflicted
+++ resolved
@@ -1,35 +1,25 @@
+import React, { useCallback, useMemo } from 'react'
 import { isNil } from 'lodash'
 import { useRouter } from 'next/router'
-import React, { useCallback, useMemo } from 'react'
 import { UncontrolledAlert as UncontrolledAlertBase } from 'reactstrap'
 import { useRecoilState, useRecoilValue } from 'recoil'
 import styled from 'styled-components'
-<<<<<<< HEAD
-import { ButtonChangeDataset, DatasetNoneSection } from 'src/components/Main/ButtonChangeDataset'
-import { ButtonRun } from 'src/components/Main/ButtonRun'
-=======
-import { SelectDatasetHelp } from 'src/components/Help/SelectDatasetHelp'
-import { ButtonRun } from 'src/components/Main/ButtonRun'
-import { SuggestionPanel } from 'src/components/Main/SuggestionPanel'
-import { useRunAnalysis } from 'src/hooks/useRunAnalysis'
-import { AutodetectRunState, autodetectRunStateAtom } from 'src/state/autodetect.state'
-import { shouldSuggestDatasetsOnDatasetPageAtom } from 'src/state/settings.state'
-import { hasRequiredInputsAtom } from 'src/state/inputs.state'
-import { datasetCurrentAtom } from 'src/state/dataset.state'
->>>>>>> ebbe4489
-import { DatasetCurrentSummary } from 'src/components/Main/DatasetCurrentSummary'
-import { MainSectionTitle } from 'src/components/Main/MainSectionTitle'
-import { QuerySequenceFilePicker } from 'src/components/Main/QuerySequenceFilePicker'
-import { SuggestionPanel } from 'src/components/Main/SuggestionPanel'
-import { useTranslationSafe } from 'src/helpers/useTranslationSafe'
-import { useRunAnalysis } from 'src/hooks/useRunAnalysis'
-import { useDatasetSuggestionResults, useRunSeqAutodetect } from 'src/hooks/useRunSeqAutodetect'
-import { useUpdatedDatasetIndex } from 'src/io/fetchDatasets'
 import { AutodetectRunState, autodetectRunStateAtom } from 'src/state/autodetect.state'
 import { datasetCurrentAtom } from 'src/state/dataset.state'
 import { hasRequiredInputsAtom } from 'src/state/inputs.state'
 import { shouldSuggestDatasetsOnDatasetPageAtom } from 'src/state/settings.state'
+import { useDatasetSuggestionResults, useRunSeqAutodetect } from 'src/hooks/useRunSeqAutodetect'
+import { useUpdatedDatasetIndex } from 'src/io/fetchDatasets'
+import { ButtonChangeDataset, DatasetNoneSection } from 'src/components/Main/ButtonChangeDataset'
+import { ButtonRun } from 'src/components/Main/ButtonRun'
+import { DatasetCurrentSummary } from 'src/components/Main/DatasetCurrentSummary'
+import { MainSectionTitle } from 'src/components/Main/MainSectionTitle'
+import { QuerySequenceFilePicker } from 'src/components/Main/QuerySequenceFilePicker'
 import { QuerySequenceList } from 'src/components/Main/QuerySequenceList'
+import { SelectDatasetHelp } from 'src/components/Help/SelectDatasetHelp'
+import { SuggestionPanel } from 'src/components/Main/SuggestionPanel'
+import { useRunAnalysis } from 'src/hooks/useRunAnalysis'
+import { useTranslationSafe } from 'src/helpers/useTranslationSafe'
 
 const ContainerFixed = styled.div`
   display: flex;
@@ -215,14 +205,14 @@
   )
 }
 
-<<<<<<< HEAD
 const UncontrolledAlert = styled(UncontrolledAlertBase)`
   padding: 0.5rem;
 
   p {
     margin: 0;
   }
-=======
+`
+
 const Title = styled.h4`
   display: flex;
   flex: 1;
@@ -231,5 +221,4 @@
 const H4Inline = styled.h4`
   display: inline-flex;
   margin: auto 0;
->>>>>>> ebbe4489
 `