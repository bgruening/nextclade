--- conflicted
+++ resolved
@@ -1,12 +1,8 @@
 import { isNil } from 'lodash'
 import { atom, DefaultValue, selector } from 'recoil'
 
-<<<<<<< HEAD
 import type { Dataset } from 'src/algorithms/types'
-=======
-import type { DatasetFlat } from 'src/algorithms/types'
 import { GENE_OPTION_NUC_SEQUENCE } from 'src/constants'
->>>>>>> 613637e1
 import { inputResetAtom } from 'src/state/inputs.state'
 import { persistAtom } from 'src/state/persist/localStorage'
 import { viewedGeneAtom } from 'src/state/settings.state'
@@ -41,13 +37,8 @@
       const { datasets } = get(datasetsAtom)
       const dataset = datasets.find((dataset) => dataset.attributes.name.value === newDatasetCurrentName)
       if (dataset) {
-<<<<<<< HEAD
         set(datasetCurrentNameStorageAtom, dataset.attributes.name.value)
-        set(viewedGeneAtom, dataset.defaultGene)
-=======
-        set(datasetCurrentNameStorageAtom, dataset.name)
         set(viewedGeneAtom, dataset.defaultGene ?? GENE_OPTION_NUC_SEQUENCE)
->>>>>>> 613637e1
         reset(inputResetAtom)
       }
     }
