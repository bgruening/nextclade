module.exports = {
  root: true,
  parser: '@typescript-eslint/parser',
  parserOptions: {
    sourceType: 'module',
    ecmaVersion: 'latest',
    ecmaFeatures: {
      jsx: true,
      globalReturn: false,
    },
    project: './tsconfig.json',
    // project: [path.resolve(__dirname, './tsconfig.eslint.json')],
    // tsconfigRootDir: __dirname,
    warnOnUnsupportedTypeScriptVersion: true,
  },
  globals: {},
  extends: [
    'eslint:recommended',

    'airbnb',
    'airbnb-typescript',
    'airbnb/hooks',
    'react-app',

    'next/core-web-vitals',
    'plugin:@typescript-eslint/eslint-recommended',
    'plugin:@typescript-eslint/recommended',
    'plugin:@typescript-eslint/recommended-requiring-type-checking',
    'plugin:array-func/all',
    'plugin:import/errors',
    'plugin:import/typescript',
    'plugin:import/warnings',
    'plugin:jest/recommended',
    'plugin:jest/style',
    'plugin:jsx-a11y/recommended',
    'plugin:lodash/recommended',
    'plugin:promise/recommended',
    'plugin:react/recommended',
    'plugin:react-perf/all',
    'plugin:security/recommended',
    'plugin:sonarjs/recommended',
    'plugin:unicorn/recommended',

    'plugin:prettier/recommended',
  ],
  plugins: [
    'array-func',
    'cflint',
    'import',
    'jest',
    'jsx-a11y',
    'lodash',
    'no-loops',
    'no-secrets',
    'node',
    'only-ascii',
    'promise',
    'react',
    'react-hooks',
    'react-perf',
    'security',
    'sonarjs',
    'unicorn',
    'unused-imports',

    'only-warn',

    '@typescript-eslint',

    'prettier',
  ],
  reportUnusedDisableDirectives: true,
  rules: {
    '@next/next/no-img-element': 'off',
    '@next/next/no-title-in-document-head': 'off',
    '@typescript-eslint/array-type': 'off',
    '@typescript-eslint/explicit-function-return-type': 'off',
    '@typescript-eslint/explicit-module-boundary-types': 'off',
    '@typescript-eslint/lines-between-class-members': 'off',
    '@typescript-eslint/naming-convention': 'off',
    '@typescript-eslint/no-empty-function': 'off',
    '@typescript-eslint/no-shadow': 'off',
    '@typescript-eslint/no-unsafe-argument': 'off',
    '@typescript-eslint/no-unsafe-assignment': 'off',
    '@typescript-eslint/no-unsafe-call': 'off',
<<<<<<< HEAD
=======
    '@typescript-eslint/no-unsafe-member-access': 'off',
>>>>>>> f82fa49a
    '@typescript-eslint/no-unsafe-return': 'off',
    '@typescript-eslint/no-unused-vars': 'off',
    '@typescript-eslint/restrict-template-expressions': 'off',
    '@typescript-eslint/unbound-method': ['off'],
    'array-func/no-unnecessary-this-arg': 'off',
    'array-func/prefer-array-from': 'off',
    'camelcase': 'warn',
    'cflint/no-substr': 'warn',
    'cflint/no-this-assignment': 'warn',
    'import/extensions': [
      'warn',
      'ignorePackages',
      {
        js: 'never',
        jsx: 'never',
        mjs: 'never',
        ts: 'never',
        tsx: 'never',
      },
    ],
    'import/no-extraneous-dependencies': ['warn', { devDependencies: true }],
    'import/no-webpack-loader-syntax': 'off',
    'import/order': 'warn',
    'import/prefer-default-export': 'off',
    'jest/consistent-test-it': 'warn',
    'jest/expect-expect': 'warn',
    'jest/no-done-callback': 'warn',
    'jsx-a11y/label-has-associated-control': ['warn', { assert: 'either' }],
    'lodash/chaining': 'off',
    'lodash/import-scope': 'off',
    'lodash/prefer-constant': 'off',
    'lodash/prefer-lodash-chain': 'off',
    'lodash/prefer-lodash-method': 'off',
    'lodash/prefer-lodash-typecheck': 'off',
    'lodash/prefer-noop': 'off',
    'lodash/preferred-alias': 'off',
    'lodash/prop-shorthand': 'off',
    'max-classes-per-file': 'off',
    'no-console': ['warn', { allow: ['info', 'warn', 'error', 'memory'] }],
    'no-loops/no-loops': 'warn',
    'no-param-reassign': ['warn', { ignorePropertyModificationsFor: ['draft'] }],
    'no-secrets/no-secrets': ['warn', { tolerance: 5 }],
    'no-shadow': 'off',
    'no-unused-vars': 'off',
    'only-ascii/only-ascii': 'warn',
    'prefer-for-of': 'off',
    'prettier/prettier': 'warn',
    'react-hooks/exhaustive-deps': [
      'warn',
      {
        additionalHooks: '(useRecoilCallback|useRecoilTransaction|useRecoilTransaction_UNSTABLE)',
      },
    ],
    'react/destructuring-assignment': 'off',
    'react/jsx-curly-brace-presence': 'off',
    'react/jsx-filename-extension': ['warn', { extensions: ['.js', '.jsx', '.ts', '.tsx'] }],
    'react/jsx-props-no-spreading': 'off',
    'react/no-unused-prop-types': 'off',
    'react/prop-types': 'off',
    'react/require-default-props': 'off',
    'react/state-in-constructor': 'off',
    'security/detect-non-literal-fs-filename': 'off',
    'security/detect-object-injection': 'off',
    'sonarjs/cognitive-complexity': ['warn', 20],
    'unicorn/consistent-function-scoping': 'off',
    'unicorn/escape-case': 'off',
    'unicorn/filename-case': 'off',
    'unicorn/new-for-builtins': 'off',
    'unicorn/no-abusive-eslint-disable': 'warn',
    'unicorn/no-array-callback-reference': 'off',
    'unicorn/no-array-for-each': 'off',
    'unicorn/no-array-method-this-argument': 'off',
    'unicorn/no-array-reduce': 'off',
    'unicorn/no-fn-reference-in-iterator': 'off',
    'unicorn/no-null': 'off',
    'unicorn/no-reduce': 'off',
    'unicorn/no-useless-undefined': 'off',
    'unicorn/no-zero-fractions': 'off',
    'unicorn/prefer-node-protocol': 'off',
    'unicorn/prefer-query-selector': 'off',
    'unicorn/prefer-spread': 'off',
    'unicorn/prevent-abbreviations': 'off',
    'unused-imports/no-unused-imports': 'warn',
    'unused-imports/no-unused-vars': [
      'warn',
      { vars: 'all', varsIgnorePattern: '^_', args: 'after-used', argsIgnorePattern: '^_' },
    ],

    'lines-between-class-members': ['warn', 'always', { exceptAfterSingleLine: true }],

    'require-await': 'off',
    '@typescript-eslint/require-await': 'off',

    'no-unused-expressions': 'off',
    '@typescript-eslint/no-unused-expressions': 'warn',

    '@typescript-eslint/no-duplicate-imports': 'off',
  },
  env: {
    browser: true,
    es6: true,
    jest: true,
    node: true,
  },
  settings: {
    'react': {
      version: 'detect',
    },
    'import/parsers': {
      '@typescript-eslint/parser': ['.js', '.jsx', '.ts', '.tsx'],
    },
    'import/resolver': {
      typescript: {
        alwaysTryTypes: true,
      },
    },
  },
  overrides: [
    {
      files: ['src/pages/**/*', 'src/types/**/*'],
      rules: {
        'no-restricted-exports': 'off',
      },
    },
    {
      files: ['*.d.ts'],
      rules: {
        '@typescript-eslint/ban-types': ['warn', { extendDefaults: true, types: { object: false } }],
        '@typescript-eslint/no-explicit-any': 'off',
        '@typescript-eslint/no-unused-vars': 'off',
        'import/no-duplicates': 'off',
        'no-useless-constructor': 'off',
        'react/prefer-stateless-function': 'off',
      },
    },
    {
      files: [
        '.eslintrc.js',
        'babel-node.config.js',
        'config/**/*.js',
        'config/**/*.ts',
        'config/jest/mocks/**/*.js',
        'infra/**/*.js',
        'jest-runner-eslint.config.js',
        'jest.config.js',
        'lib/EnvVarError.js',
        'lib/findModuleRoot.js',
        'lib/getenv.js',
        'next.config.js',
        'postcss.config.js',
        'stylelint.config.js',
        'webpack.config.js',
      ],
      rules: {
        '@typescript-eslint/no-unsafe-argument': 'off',
        '@typescript-eslint/no-unsafe-assignment': 'off',
        '@typescript-eslint/no-unsafe-call': 'off',
        '@typescript-eslint/no-unsafe-member-access': 'off',
        '@typescript-eslint/no-unsafe-return': 'off',
        '@typescript-eslint/no-var-requires': 'off',
        '@typescript-eslint/restrict-template-expressions': 'off',
        'global-require': 'off',
        'import/extensions': 'off',
        'import/no-anonymous-default-export': 'off',
        'import/no-import-module-exports': 'off',
        'security/detect-child-process': 'off',
        'sonarjs/cognitive-complexity': ['warn', 50],
        'unicorn/prefer-module': 'off',
      },
    },
    {
      files: ['config/jest/mocks/**/*.js'],
      rules: {
        'no-constructor-return': 'off',
        'react-perf/jsx-no-new-function-as-prop': 'off',
        'react/display-name': 'off',
        'react/function-component-definition': 'off',
      },
    },
    {
      files: ['**/*.test.*', '**/__test__/**', '**/__tests__/**', '**/test/**', '**/tests/**'],
      rules: {
        '@typescript-eslint/no-unsafe-assignment': 'off',
        '@typescript-eslint/no-unsafe-call': 'off',
        '@typescript-eslint/no-unsafe-member-access': 'off',
        '@typescript-eslint/no-unsafe-return': 'off',
        '@typescript-eslint/restrict-template-expressions': 'off',
        'sonarjs/no-duplicate-string': 'off',
        'sonarjs/no-identical-functions': 'off',
      },
    },
  ],
}<|MERGE_RESOLUTION|>--- conflicted
+++ resolved
@@ -83,10 +83,7 @@
     '@typescript-eslint/no-unsafe-argument': 'off',
     '@typescript-eslint/no-unsafe-assignment': 'off',
     '@typescript-eslint/no-unsafe-call': 'off',
-<<<<<<< HEAD
-=======
     '@typescript-eslint/no-unsafe-member-access': 'off',
->>>>>>> f82fa49a
     '@typescript-eslint/no-unsafe-return': 'off',
     '@typescript-eslint/no-unused-vars': 'off',
     '@typescript-eslint/restrict-template-expressions': 'off',
