use crate::align::params::AlignPairwiseParamsOptional;
use crate::alphabet::aa::Aa;
use crate::alphabet::nuc::Nuc;
use crate::analyze::aa_changes_find_for_cds::AaChangesParamsOptional;
use crate::analyze::aa_sub::AaGenotype;
use crate::coord::position::AaRefPosition;
use crate::coord::position::NucRefGlobalPosition;
use crate::coord::range::AaRefRange;
use crate::gene::genotype::Genotype;
use crate::io::dataset::{DatasetCompatibility, DatasetFiles, DatasetMeta, DatasetVersion};
use crate::io::fs::read_file_to_string;
use crate::io::json::json_parse;
use crate::io::schema_version::{SchemaVersion, SchemaVersionParams};
use crate::qc::qc_config::QcConfig;
use crate::run::params_general::NextcladeGeneralParamsOptional;
use crate::tree::params::TreeBuilderParamsOptional;
use crate::utils::any::AnyType;
use crate::{o, vec_of_owned};
use eyre::{Report, WrapErr};
use maplit::btreemap;
use ordered_float::OrderedFloat;
use semver::Version;
use serde::{Deserialize, Serialize};
use std::collections::BTreeMap;
use std::path::Path;
use validator::Validate;

const PATHOGEN_JSON_SCHEMA_VERSION_FROM: &str = "3.0.0";
const PATHOGEN_JSON_SCHEMA_VERSION_TO: &str = "3.0.0";

/// pathogen.json dataset file. Contains external configuration and data specific for a particular pathogen.
#[derive(Clone, Default, Debug, Eq, PartialEq, Serialize, Deserialize, schemars::JsonSchema)]
#[serde(rename_all = "camelCase")]
#[schemars(title = "PathogenJson", example = "VirusProperties::example")]
pub struct VirusProperties {
  pub schema_version: String,

  #[serde(default, skip_serializing_if = "BTreeMap::is_empty")]
  pub attributes: BTreeMap<String, AnyType>,

  #[serde(default, skip_serializing_if = "Vec::is_empty")]
  pub shortcuts: Vec<String>,

  #[serde(default, skip_serializing_if = "DatasetMeta::is_default")]
  pub meta: DatasetMeta,

  #[serde(default, skip_serializing_if = "DatasetFiles::is_default")]
  pub files: DatasetFiles,

  #[serde(default, skip_serializing_if = "Option::is_none")]
  pub default_cds: Option<String>,

  #[serde(default, skip_serializing_if = "Vec::is_empty")]
  pub cds_order_preference: Vec<String>,

  #[serde(default)]
  pub mut_labels: LabelledMutationsConfig,

  #[serde(default, skip_serializing_if = "Option::is_none")]
  pub qc: Option<QcConfig>,

  #[serde(default, skip_serializing_if = "Option::is_none")]
  pub general_params: Option<NextcladeGeneralParamsOptional>,

  #[serde(default, skip_serializing_if = "Option::is_none")]
  pub alignment_params: Option<AlignPairwiseParamsOptional>,

  #[serde(default, skip_serializing_if = "Option::is_none")]
  pub tree_builder_params: Option<TreeBuilderParamsOptional>,

  #[serde(default, skip_serializing_if = "Option::is_none")]
  pub aa_changes_params: Option<AaChangesParamsOptional>,

  pub phenotype_data: Option<Vec<PhenotypeData>>,

  #[serde(default, skip_serializing_if = "Vec::is_empty")]
  pub aa_motifs: Vec<AaMotifsDesc>,

  #[serde(default, skip_serializing_if = "Vec::is_empty")]
  pub versions: Vec<DatasetVersion>,

  #[serde(default, skip_serializing_if = "Option::is_none")]
  pub version: Option<DatasetVersion>,

  #[serde(default, skip_serializing_if = "Option::is_none")]
  pub compatibility: Option<DatasetCompatibility>,

  #[serde(flatten)]
  pub other: serde_json::Value,
}

/// Associates a genotype (pos, nuc) to a list of labels
pub type LabelMap<L> = BTreeMap<Genotype<L>, Vec<String>>;

/// Associates a genotype (pos, nuc) to a list of labels
pub type NucLabelMap = LabelMap<Nuc>;

<<<<<<< HEAD
/// Information about  mutations and their labels
=======
/// Associates an AA genotype (cds, pos, aa) to a list of labels
pub type AaLabelMap = BTreeMap<AaGenotype, Vec<String>>;

>>>>>>> 6407792a
#[derive(Clone, Debug, Default, Eq, PartialEq, Serialize, Deserialize, schemars::JsonSchema, Validate)]
#[serde(rename_all = "camelCase")]
#[schemars(example = "LabelledMutationsConfig::example")]
pub struct LabelledMutationsConfig {
  #[serde(default, skip_serializing_if = "BTreeMap::is_empty")]
  pub nuc_mut_label_map: BTreeMap<Genotype<Nuc>, Vec<String>>,
  #[serde(default, skip_serializing_if = "BTreeMap::is_empty")]
  pub aa_mut_label_map: AaLabelMap,
  #[serde(flatten)]
  pub other: serde_json::Value,
}

impl LabelledMutationsConfig {
  pub fn example() -> Self {
    let mut nuc_mut_label_map = BTreeMap::new();
    // Example influenza HA mutations
    nuc_mut_label_map.insert(
      Genotype {
        pos: NucRefGlobalPosition::from(158),
        qry: Nuc::A,
      },
      vec_of_owned!["T160K"],
    );
    nuc_mut_label_map.insert(
      Genotype {
        pos: NucRefGlobalPosition::from(459),
        qry: Nuc::T,
      },
      vec_of_owned!["N155H"],
    );

    Self {
      nuc_mut_label_map,
      other: serde_json::Value::Null,
    }
  }
}

#[derive(Clone, Default, Debug, Eq, PartialEq, Serialize, Deserialize, schemars::JsonSchema)]
#[serde(rename_all = "camelCase")]
pub struct PhenotypeDataIgnore {
  #[serde(default)]
  pub clades: Vec<String>,
}

/// Coefficient for a phenotype data entry. Can be a single value for all amino acids at a position, or a mapping from amino acids to their specific values.
#[derive(Clone, Debug, Eq, PartialEq, Serialize, Deserialize, schemars::JsonSchema)]
#[serde(rename_all = "camelCase")]
#[serde(untagged)]
pub enum PhenotypeCoeff {
  ByPosition(OrderedFloat<f64>),
  ByPositionAndAa(BTreeMap<String, OrderedFloat<f64>>),
  #[serde(skip)]
  #[schemars(skip)]
  Other(serde_json::Value),
}

impl PhenotypeCoeff {
  pub fn get_coeff(&self, aa: Aa) -> f64 {
    match self {
      PhenotypeCoeff::ByPosition(coeff) => Some(coeff.0),
      PhenotypeCoeff::ByPositionAndAa(aa_coeff_map) => aa_coeff_map
        .get(&aa.to_string())
        .or_else(|| aa_coeff_map.get("default"))
        .map(|c| c.0),
      PhenotypeCoeff::Other(_) => None,
    }
    .unwrap_or(0.0)
    .to_owned()
  }
}

/// A single entry in the phenotype data
#[derive(Clone, Default, Debug, Eq, PartialEq, Serialize, Deserialize, schemars::JsonSchema)]
#[serde(rename_all = "camelCase")]
#[schemars(example = "PhenotypeDataEntry::example")]
pub struct PhenotypeDataEntry {
  pub name: String,
  pub weight: OrderedFloat<f64>,
  pub locations: BTreeMap<AaRefPosition, PhenotypeCoeff>,
}

impl PhenotypeDataEntry {
  pub fn example() -> Self {
    Self {
      name: o!("receptor_binding"),
      weight: OrderedFloat(1.0),
      locations: btreemap! {
        AaRefPosition::from(145) => PhenotypeCoeff::ByPosition(OrderedFloat(0.4)),
        AaRefPosition::from(155) => PhenotypeCoeff::ByPositionAndAa(btreemap! {
          o!("H") => OrderedFloat(1.2),
          o!("N") => OrderedFloat(0.8),
          o!("default") => OrderedFloat(0.0),
        }),
        AaRefPosition::from(226) => PhenotypeCoeff::ByPosition(OrderedFloat(0.6)),
      },
    }
  }

  pub fn get_coeff(&self, pos: AaRefPosition, aa: Aa) -> f64 {
    self.locations.get(&pos).map_or(0.0, |location| location.get_coeff(aa))
  }
}

/// Describes a phenotype, such as receptor binding, immune escape, etc.
#[derive(Clone, Default, Debug, Eq, PartialEq, Serialize, Deserialize, schemars::JsonSchema)]
#[serde(rename_all = "camelCase")]
#[schemars(example = "PhenotypeData::example")]
pub struct PhenotypeData {
  pub name: String,
  pub name_friendly: String,
  pub description: String,
  pub cds: String,
  pub aa_range: AaRefRange,
  #[serde(default)]
  pub ignore: PhenotypeDataIgnore,
  pub data: Vec<PhenotypeDataEntry>,
}

impl PhenotypeData {
  pub fn example() -> Self {
    Self {
      name: o!("receptor_binding"),
      name_friendly: o!("Receptor Binding"),
      description: o!("Predicts receptor binding specificity and affinity"),
      cds: o!("HA1"),
      aa_range: AaRefRange::new(AaRefPosition::from(120), AaRefPosition::from(260)),
      ignore: PhenotypeDataIgnore {
        clades: vec_of_owned!["3C.2A", "3C.3A"],
      },
      data: vec![PhenotypeDataEntry::example()],
    }
  }
}

/// Description of a phenotype attribute
#[derive(Debug, Clone, Serialize, Deserialize, schemars::JsonSchema)]
#[serde(rename_all = "camelCase")]
pub struct PhenotypeAttrDesc {
  pub name: String,
  pub name_friendly: String,
  pub description: String,
}

/// Describes motifs in amino acid sequences, such as glycosylation sites, disulfide bonds, etc.
#[derive(Clone, Default, Debug, Eq, PartialEq, Serialize, Deserialize, schemars::JsonSchema)]
#[serde(rename_all = "camelCase")]
#[schemars(example = "AaMotifsDesc::example")]
pub struct AaMotifsDesc {
  pub name: String,
  pub name_short: String,
  pub name_friendly: String,
  pub description: String,
  pub motifs: Vec<String>,

  #[serde(default, skip_serializing_if = "Vec::is_empty")]
  pub include_cdses: Vec<CountAaMotifsCdsDesc>,
}

impl AaMotifsDesc {
  pub fn example() -> Self {
    Self {
      name: o!("glycosylation"),
      name_short: o!("Glyc."),
      name_friendly: o!("Glycosylation"),
      description: o!("N-linked glycosylation motifs (N-X-S/T with X any amino acid other than P)"),
      motifs: vec_of_owned!["N[^P][ST]"],
      include_cdses: vec![
        CountAaMotifsCdsDesc {
          cds: o!("HA1"),
          ranges: vec![],
        },
        CountAaMotifsCdsDesc {
          cds: o!("HA2"),
          ranges: vec![AaRefRange::new(AaRefPosition::from(0), AaRefPosition::from(186))],
        },
      ],
    }
  }
}

/// Describes a range of amino acids in a CDS for counting motifs
#[derive(Clone, Default, Debug, Eq, PartialEq, Serialize, Deserialize, schemars::JsonSchema)]
#[serde(rename_all = "camelCase")]
pub struct CountAaMotifsCdsDesc {
  pub cds: String,

  #[serde(default, skip_serializing_if = "Vec::is_empty")]
  pub ranges: Vec<AaRefRange>,
}

impl VirusProperties {
  pub fn example() -> Self {
    Self {
      schema_version: o!("3.0.0"),
      attributes: btreemap! {
        o!("name") => AnyType::String(o!("Influenza A H3N2 HA")),
        o!("segment") => AnyType::String(o!("ha")),
        o!("reference accession") => AnyType::String(o!("CY163680")),
        o!("reference name") => AnyType::String(o!("A/Wisconsin/67/2005-egg")),
      },
      shortcuts: vec_of_owned!["flu_h3n2_ha_broad", "nextstrain/flu/h3n2/ha/wisconsin-67-2005"],
      meta: DatasetMeta::default(),
      files: DatasetFiles::default(),
      default_cds: Some(o!("HA1")),
      cds_order_preference: vec_of_owned!["HA1", "HA2"],
      mut_labels: LabelledMutationsConfig::example(),
      qc: Some(QcConfig::example()),
      general_params: None,
      alignment_params: None,
      tree_builder_params: None,
      aa_changes_params: None,
      phenotype_data: Some(vec![PhenotypeData::example()]),
      aa_motifs: vec![AaMotifsDesc::example()],
      versions: vec![],
      version: None,
      compatibility: None,
      other: serde_json::Value::Null,
    }
  }

  pub fn from_path(filepath: impl AsRef<Path>) -> Result<Self, Report> {
    let filepath = filepath.as_ref();
    let data =
      read_file_to_string(filepath).wrap_err_with(|| format!("When reading pathogen.json file: {filepath:#?}"))?;
    Self::from_str(&data)
  }

  pub fn from_str(s: &impl AsRef<str>) -> Result<Self, Report> {
    SchemaVersion::check_warn(
      s,
      &SchemaVersionParams {
        name: "pathogen.json",
        ver_from: Some(PATHOGEN_JSON_SCHEMA_VERSION_FROM),
        ver_to: Some(PATHOGEN_JSON_SCHEMA_VERSION_TO),
      },
    );

    json_parse::<VirusProperties>(s).wrap_err("When parsing pathogen.json file")
  }

  pub fn is_cli_compatible(&self, current_cli_version: &Version) -> bool {
    self
      .compatibility
      .as_ref()
      .map_or(true, |compat| compat.is_cli_compatible(current_cli_version))
  }
}<|MERGE_RESOLUTION|>--- conflicted
+++ resolved
@@ -19,6 +19,7 @@
 use eyre::{Report, WrapErr};
 use maplit::btreemap;
 use ordered_float::OrderedFloat;
+use schemars;
 use semver::Version;
 use serde::{Deserialize, Serialize};
 use std::collections::BTreeMap;
@@ -95,13 +96,10 @@
 /// Associates a genotype (pos, nuc) to a list of labels
 pub type NucLabelMap = LabelMap<Nuc>;
 
-<<<<<<< HEAD
-/// Information about  mutations and their labels
-=======
 /// Associates an AA genotype (cds, pos, aa) to a list of labels
 pub type AaLabelMap = BTreeMap<AaGenotype, Vec<String>>;
 
->>>>>>> 6407792a
+/// Information about  mutations and their labels
 #[derive(Clone, Debug, Default, Eq, PartialEq, Serialize, Deserialize, schemars::JsonSchema, Validate)]
 #[serde(rename_all = "camelCase")]
 #[schemars(example = "LabelledMutationsConfig::example")]
@@ -135,6 +133,7 @@
 
     Self {
       nuc_mut_label_map,
+      aa_mut_label_map: BTreeMap::new(),
       other: serde_json::Value::Null,
     }
   }
