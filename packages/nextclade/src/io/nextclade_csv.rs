--- conflicted
+++ resolved
@@ -7,227 +7,10 @@
   combine_outputs_and_errors_sorted, NextcladeErrorOutputs, NextcladeOutputOrError, NextcladeOutputs,
 };
 use eyre::Report;
-<<<<<<< HEAD
-use indexmap::{indexmap, IndexMap};
-use itertools::{chain, Either, Itertools};
-use lazy_static::lazy_static;
-use serde::{Deserialize, Serialize};
-use std::borrow::Cow;
-use std::collections::BTreeMap;
-use std::fmt::Display;
-=======
 use itertools::{chain, Itertools};
->>>>>>> dae12b53
 use std::path::Path;
 
-<<<<<<< HEAD
-const ARRAY_ITEM_DELIMITER: &str = ",";
-
-// List of categories of CSV columns
-#[derive(
-  Clone, Debug, Display, Eq, PartialEq, Serialize, Deserialize, schemars::JsonSchema, Hash, EnumString, EnumVariantNames,
-)]
-#[serde(rename_all = "kebab-case")]
-#[strum(serialize_all = "kebab-case")]
-pub enum CsvColumnCategory {
-  All,
-  General,
-  RefMuts,
-  PrivMuts,
-  CladeFounderMuts,
-  RelMuts,
-  ErrsWarns,
-  Qc,
-  Primers,
-  Dynamic,
-}
-
-pub type CsvColumnConfigMap = IndexMap<CsvColumnCategory, IndexMap<String, bool>>;
-
-// Configuration for enabling/disabling CSV columns or categories of them
-#[derive(Clone, Debug, Eq, PartialEq, Serialize, Deserialize, schemars::JsonSchema)]
-#[serde(rename_all = "camelCase")]
-pub struct CsvColumnConfig {
-  pub categories: CsvColumnConfigMap,
-  pub individual: Vec<String>,
-  pub include_dynamic: bool,
-  pub include_clade_founder_muts: bool,
-  pub include_rel_muts: bool,
-}
-
-impl CsvColumnConfig {
-  pub fn new(output_columns_selection: &[String]) -> Result<Self, Report> {
-    let (categories, individual): (Vec<CsvColumnCategory>, Vec<String>) = output_columns_selection
-      .iter()
-      .partition_map(|candidate| match CsvColumnCategory::from_str(candidate) {
-        Ok(category) => Either::Left(category),
-        Err(_) => Either::Right(candidate.clone()),
-      });
-
-    individual.iter().try_for_each(|header| {
-      if !CSV_POSSIBLE_COLUMNS.contains(header) && !CSV_POSSIBLE_CATEGORIES.contains(header) {
-        let categories = CSV_POSSIBLE_CATEGORIES.join(", ");
-        let individual = CSV_POSSIBLE_COLUMNS.join(", ");
-
-        let suggestions = CSV_POSSIBLE_CATEGORIES.iter().chain(CSV_POSSIBLE_COLUMNS.iter())
-          .filter_map(|candidate| {
-          let distance = edit_distance(candidate, header);
-          (distance < 3).then_some((candidate, distance))
-        }).sorted_by_key(|(_, distance)| *distance).map(|(candidate, _)| candidate).join(", ");
-
-        let suggestion_text = if suggestions.is_empty() { Cow::from("") } else { Cow::from(format!("\n\n  Did you mean: {suggestions}?")) };
-
-        make_error!("Output columns selection: unknown column or category name '{header}'.\n\nPossible categories:\n    {categories}\n\nPossible individual columns:\n    {individual}{suggestion_text}")
-      } else {
-        Ok(())
-      }
-    })?;
-
-    if output_columns_selection.is_empty() || categories.contains(&CsvColumnCategory::All) {
-      Ok(Self::default())
-    } else {
-      let include_dynamic = categories.contains(&CsvColumnCategory::Dynamic);
-
-      let include_rel_muts = categories.contains(&CsvColumnCategory::RelMuts);
-
-      let include_clade_founder_muts = categories.contains(&CsvColumnCategory::CladeFounderMuts);
-
-      let categories = categories
-        .into_iter()
-        .filter_map(|category| {
-          let columns = CSV_COLUMN_CONFIG_MAP_DEFAULT.get(&category)?.clone();
-          Some((category, columns))
-        })
-        .collect();
-
-      Ok(Self {
-        categories,
-        individual,
-        include_dynamic,
-        include_clade_founder_muts,
-        include_rel_muts,
-      })
-    }
-  }
-}
-
-impl Default for CsvColumnConfig {
-  fn default() -> Self {
-    Self {
-      categories: CSV_COLUMN_CONFIG_MAP_DEFAULT.clone(),
-      individual: vec![],
-      include_dynamic: true,
-      include_clade_founder_muts: true,
-      include_rel_muts: true,
-    }
-  }
-}
-
-lazy_static! {
-  // Default configuration and layout of CSV column categories
-  pub static ref CSV_COLUMN_CONFIG_MAP_DEFAULT: CsvColumnConfigMap = indexmap! {
-    CsvColumnCategory::General => indexmap! {
-      o!("index") => true,
-      o!("seqName") => true,
-      o!("clade") => true,
-      o!("qc.overallScore") => true,
-      o!("qc.overallStatus") => true,
-      o!("totalSubstitutions") => true,
-      o!("totalDeletions") => true,
-      o!("totalInsertions") => true,
-      o!("totalFrameShifts") => true,
-      o!("totalMissing") => true,
-      o!("totalNonACGTNs") => true,
-      o!("totalAminoacidSubstitutions") => true,
-      o!("totalAminoacidDeletions") => true,
-      o!("totalAminoacidInsertions") => true,
-      o!("totalUnknownAa") => true,
-      o!("alignmentScore") => true,
-      o!("alignmentStart") => true,
-      o!("alignmentEnd") => true,
-      o!("coverage") => true,
-      o!("cdsCoverage") => true,
-      o!("isReverseComplement") => true,
-    },
-    CsvColumnCategory::RefMuts => indexmap! {
-      o!("substitutions") => true,
-      o!("deletions") => true,
-      o!("insertions") => true,
-      o!("frameShifts") => true,
-      o!("aaSubstitutions") => true,
-      o!("aaDeletions") => true,
-      o!("aaInsertions") => true,
-    },
-    CsvColumnCategory::PrivMuts => indexmap! {
-      o!("privateNucMutations.reversionSubstitutions") => true,
-      o!("privateNucMutations.labeledSubstitutions") => true,
-      o!("privateNucMutations.unlabeledSubstitutions") => true,
-      o!("privateNucMutations.totalReversionSubstitutions") => true,
-      o!("privateNucMutations.totalLabeledSubstitutions") => true,
-      o!("privateNucMutations.totalUnlabeledSubstitutions") => true,
-      o!("privateNucMutations.totalPrivateSubstitutions") => true,
-    },
-    CsvColumnCategory::Qc => indexmap! {
-      o!("missing") => true,
-      o!("unknownAaRanges") => true,
-      o!("nonACGTNs") => true,
-      o!("qc.overallScore") => true,
-      o!("qc.overallStatus") => true,
-      o!("qc.missingData.missingDataThreshold") => true,
-      o!("qc.missingData.score") => true,
-      o!("qc.missingData.status") => true,
-      o!("qc.missingData.totalMissing") => true,
-      o!("qc.mixedSites.mixedSitesThreshold") => true,
-      o!("qc.mixedSites.score") => true,
-      o!("qc.mixedSites.status") => true,
-      o!("qc.mixedSites.totalMixedSites") => true,
-      o!("qc.privateMutations.cutoff") => true,
-      o!("qc.privateMutations.excess") => true,
-      o!("qc.privateMutations.score") => true,
-      o!("qc.privateMutations.status") => true,
-      o!("qc.privateMutations.total") => true,
-      o!("qc.snpClusters.clusteredSNPs") => true,
-      o!("qc.snpClusters.score") => true,
-      o!("qc.snpClusters.status") => true,
-      o!("qc.snpClusters.totalSNPs") => true,
-      o!("qc.frameShifts.frameShifts") => true,
-      o!("qc.frameShifts.totalFrameShifts") => true,
-      o!("qc.frameShifts.frameShiftsIgnored") => true,
-      o!("qc.frameShifts.totalFrameShiftsIgnored") => true,
-      o!("qc.frameShifts.score") => true,
-      o!("qc.frameShifts.status") => true,
-      o!("qc.stopCodons.stopCodons") => true,
-      o!("qc.stopCodons.totalStopCodons") => true,
-      o!("qc.stopCodons.score") => true,
-      o!("qc.stopCodons.status") => true,
-    },
-    CsvColumnCategory::Primers => indexmap! {
-      o!("totalPcrPrimerChanges") => true,
-      o!("pcrPrimerChanges") => true,
-    },
-    CsvColumnCategory::ErrsWarns => indexmap! {
-      o!("failedCdses") => true,
-      o!("warnings") => true,
-      o!("errors") => true,
-    }
-  };
-
-  pub static ref CSV_POSSIBLE_CATEGORIES: Vec<String> = CsvColumnCategory::VARIANTS.iter()
-    .copied()
-    .map(String::from)
-    .collect_vec();
-
-  pub static ref CSV_POSSIBLE_COLUMNS: Vec<String> = CSV_COLUMN_CONFIG_MAP_DEFAULT
-    .iter()
-    .flat_map(|(_, columns)| columns.iter())
-    .map(|(column, _)| column.clone())
-    .collect_vec();
-}
-
-fn prepare_headers(
-=======
 pub fn prepare_headers(
->>>>>>> dae12b53
   custom_node_attr_descs: &[CladeNodeAttrKeyDesc],
   phenotype_attr_keys: &[String],
   ref_nodes: &AuspiceRefNodesDesc,
@@ -366,356 +149,7 @@
 
   /// Writes one row into the nextclade.csv or .tsv file
   pub fn write(&mut self, nextclade_outputs: &NextcladeOutputs) -> Result<(), Report> {
-<<<<<<< HEAD
-    let NextcladeOutputs {
-      index,
-      seq_name,
-      substitutions,
-      total_substitutions,
-      deletions,
-      total_deletions,
-      insertions,
-      total_insertions,
-      missing,
-      total_missing,
-      non_acgtns,
-      total_non_acgtns,
-      frame_shifts,
-      total_frame_shifts,
-      aa_substitutions,
-      total_aminoacid_substitutions,
-      aa_deletions,
-      total_aminoacid_deletions,
-      aa_insertions,
-      total_aminoacid_insertions,
-      unknown_aa_ranges,
-      total_unknown_aa,
-      alignment_range,
-      alignment_score,
-      pcr_primer_changes,
-      total_pcr_primer_changes,
-      clade,
-      private_nuc_mutations,
-      // private_aa_mutations,
-      missing_cdses,
-      // divergence,
-      coverage,
-      cds_coverage,
-      phenotype_values,
-      qc,
-      custom_node_attributes,
-      is_reverse_complement,
-      warnings,
-      aa_motifs,
-      ref_nodes,
-      ref_node_search_results,
-      relative_nuc_mutations,
-      relative_aa_mutations,
-      clade_founder_info,
-      clade_node_attr_founder_info,
-      ..
-    } = nextclade_outputs;
-
-    custom_node_attributes
-      .iter()
-      .try_for_each(|(key, val)| self.add_entry(key, &val))?;
-
-    if let Some(phenotype_values) = phenotype_values {
-      phenotype_values
-        .iter()
-        .try_for_each(|PhenotypeValue { name, value, .. }| self.add_entry(name, &value))?;
-    }
-
-    aa_motifs
-      .iter()
-      .try_for_each(|(name, motifs)| self.add_entry(name, &format_aa_motifs(motifs)))?;
-
-    if let Some(info) = clade_founder_info {
-      self.add_clade_founder_cols("clade", info)?;
-    }
-    for (name, info) in clade_node_attr_founder_info {
-      self.add_clade_founder_cols(name, info)?;
-    }
-
-    ref_nodes.search.iter().try_for_each(|desc| {
-      let name = desc.display_name_or_name();
-
-      let na = o!("N/A");
-
-      let (nuc_subs, nuc_dels) = {
-        let rel_nuc_mut = relative_nuc_mutations
-          .iter()
-          .find(|rel_nuc_mut| rel_nuc_mut.search.search.name == desc.name)
-          .and_then(|rel_nuc_mut| rel_nuc_mut.result.as_ref())
-          .map(|res| &res.muts);
-
-        let nuc_subs = rel_nuc_mut.as_ref().map_or_else(
-          || na.clone(),
-          |muts| format_nuc_substitutions(&muts.private_substitutions, ARRAY_ITEM_DELIMITER),
-        );
-
-        let nuc_dels = rel_nuc_mut.as_ref().map_or_else(
-          || na.clone(),
-          |muts| format_nuc_deletions(&muts.private_deletion_ranges, ARRAY_ITEM_DELIMITER),
-        );
-
-        (nuc_subs, nuc_dels)
-      };
-
-      let (aa_subs, aa_dels) = {
-        let rel_aa_mut = relative_aa_mutations
-          .iter()
-          .find(|rel_aa_mut| rel_aa_mut.search.search.name == desc.name)
-          .and_then(|rel_aa_mut| rel_aa_mut.result.as_ref())
-          .map(|res| &res.muts);
-
-        let aa_subs = rel_aa_mut
-          .as_ref()
-          .map(|muts| {
-            muts
-              .iter()
-              .flat_map(|(_, m)| &m.private_substitutions)
-              .cloned()
-              .collect_vec()
-          })
-          .map_or_else(|| na.clone(), |m| format_aa_substitutions(&m, ARRAY_ITEM_DELIMITER));
-
-        let aa_dels = rel_aa_mut
-          .as_ref()
-          .map(|muts| {
-            muts
-              .iter()
-              .flat_map(|(_, m)| &m.private_deletions)
-              .cloned()
-              .collect_vec()
-          })
-          .map_or_else(|| na.clone(), |m| format_aa_deletions(&m, ARRAY_ITEM_DELIMITER));
-
-        (aa_subs, aa_dels)
-      };
-
-      let node_name = ref_node_search_results
-        .iter()
-        .find(|d| d.search.name == desc.name)
-        .and_then(|r| r.result.as_ref())
-        .and_then(|r| r.r#match.as_ref())
-        .map_or(&na, |r| &r.node_name);
-
-      self.add_entry(format!("relativeMutations['{name}'].nodeName"), &node_name)?;
-      self.add_entry(format!("relativeMutations['{name}'].substitutions"), &nuc_subs)?;
-      self.add_entry(format!("relativeMutations['{name}'].deletions"), &nuc_dels)?;
-      self.add_entry(format!("relativeMutations['{name}'].aaSubstitutions"), &aa_subs)?;
-      self.add_entry(format!("relativeMutations['{name}'].aaDeletions"), &aa_dels)
-    })?;
-
-    self.add_entry("index", index)?;
-    self.add_entry("seqName", seq_name)?;
-
-    self.add_entry("clade", &clade.as_deref().unwrap_or_default())?;
-    self.add_entry("qc.overallScore", &format_qc_score(qc.overall_score))?;
-    self.add_entry("qc.overallStatus", &qc.overall_status.to_string())?;
-    self.add_entry("totalSubstitutions", &total_substitutions.to_string())?;
-    self.add_entry("totalDeletions", &total_deletions.to_string())?;
-    self.add_entry("totalInsertions", &total_insertions.to_string())?;
-    self.add_entry("totalFrameShifts", &total_frame_shifts.to_string())?;
-    self.add_entry(
-      "totalAminoacidSubstitutions",
-      &total_aminoacid_substitutions.to_string(),
-    )?;
-    self.add_entry("totalAminoacidDeletions", &total_aminoacid_deletions.to_string())?;
-    self.add_entry("totalAminoacidInsertions", &total_aminoacid_insertions.to_string())?;
-    self.add_entry("totalUnknownAa", &total_unknown_aa.to_string())?;
-    self.add_entry("totalMissing", &total_missing.to_string())?;
-    self.add_entry("totalNonACGTNs", &total_non_acgtns.to_string())?;
-    self.add_entry("totalPcrPrimerChanges", &total_pcr_primer_changes.to_string())?;
-    self.add_entry(
-      "substitutions",
-      &format_nuc_substitutions(substitutions, ARRAY_ITEM_DELIMITER),
-    )?;
-    self.add_entry("deletions", &format_nuc_deletions(deletions, ARRAY_ITEM_DELIMITER))?;
-    self.add_entry("insertions", &format_nuc_insertions(insertions, ARRAY_ITEM_DELIMITER))?;
-    self.add_entry(
-      "privateNucMutations.reversionSubstitutions",
-      &format_nuc_substitutions_minimal(&private_nuc_mutations.reversion_substitutions, ARRAY_ITEM_DELIMITER),
-    )?;
-    self.add_entry(
-      "privateNucMutations.labeledSubstitutions",
-      &format_nuc_substitutions_labeled(&private_nuc_mutations.labeled_substitutions, ARRAY_ITEM_DELIMITER),
-    )?;
-    self.add_entry(
-      "privateNucMutations.unlabeledSubstitutions",
-      &format_nuc_substitutions_minimal(&private_nuc_mutations.unlabeled_substitutions, ARRAY_ITEM_DELIMITER),
-    )?;
-    self.add_entry(
-      "privateNucMutations.totalReversionSubstitutions",
-      &private_nuc_mutations.total_reversion_substitutions.to_string(),
-    )?;
-    self.add_entry(
-      "privateNucMutations.totalLabeledSubstitutions",
-      &private_nuc_mutations.total_labeled_substitutions.to_string(),
-    )?;
-    self.add_entry(
-      "privateNucMutations.totalUnlabeledSubstitutions",
-      &private_nuc_mutations.total_unlabeled_substitutions.to_string(),
-    )?;
-    self.add_entry(
-      "privateNucMutations.totalPrivateSubstitutions",
-      &private_nuc_mutations.total_private_substitutions.to_string(),
-    )?;
-    self.add_entry("frameShifts", &format_frame_shifts(frame_shifts, ARRAY_ITEM_DELIMITER))?;
-    self.add_entry(
-      "aaSubstitutions",
-      &format_aa_substitutions(aa_substitutions, ARRAY_ITEM_DELIMITER),
-    )?;
-    self.add_entry("aaDeletions", &format_aa_deletions(aa_deletions, ARRAY_ITEM_DELIMITER))?;
-    self.add_entry(
-      "aaInsertions",
-      &format_aa_insertions(aa_insertions, ARRAY_ITEM_DELIMITER),
-    )?;
-    self.add_entry(
-      "unknownAaRanges",
-      &format_unknown_aa_ranges(unknown_aa_ranges, ARRAY_ITEM_DELIMITER),
-    )?;
-    self.add_entry("missing", &format_missings(missing, ARRAY_ITEM_DELIMITER))?;
-    self.add_entry("nonACGTNs", &format_non_acgtns(non_acgtns, ARRAY_ITEM_DELIMITER))?;
-    self.add_entry(
-      "pcrPrimerChanges",
-      &format_pcr_primer_changes(pcr_primer_changes, ARRAY_ITEM_DELIMITER),
-    )?;
-    self.add_entry("alignmentScore", &alignment_score)?;
-    self.add_entry("alignmentStart", &(alignment_range.begin + 1).to_string())?;
-    self.add_entry("alignmentEnd", &alignment_range.end.to_string())?;
-    self.add_entry("coverage", coverage)?;
-    self.add_entry("cdsCoverage", &format_cds_coverage(cds_coverage, ARRAY_ITEM_DELIMITER))?;
-    self.add_entry_maybe(
-      "qc.missingData.missingDataThreshold",
-      qc.missing_data.as_ref().map(|md| md.missing_data_threshold.to_string()),
-    )?;
-    self.add_entry_maybe(
-      "qc.missingData.score",
-      qc.missing_data.as_ref().map(|md| format_qc_score(md.score)),
-    )?;
-    self.add_entry_maybe(
-      "qc.missingData.status",
-      qc.missing_data.as_ref().map(|md| md.status.to_string()),
-    )?;
-    self.add_entry_maybe(
-      "qc.missingData.totalMissing",
-      qc.missing_data.as_ref().map(|md| md.total_missing.to_string()),
-    )?;
-    self.add_entry_maybe(
-      "qc.mixedSites.mixedSitesThreshold",
-      qc.mixed_sites.as_ref().map(|ms| ms.mixed_sites_threshold.to_string()),
-    )?;
-    self.add_entry_maybe(
-      "qc.mixedSites.score",
-      qc.mixed_sites.as_ref().map(|ms| format_qc_score(ms.score)),
-    )?;
-    self.add_entry_maybe(
-      "qc.mixedSites.status",
-      qc.mixed_sites.as_ref().map(|ms| ms.status.to_string()),
-    )?;
-    self.add_entry_maybe(
-      "qc.mixedSites.totalMixedSites",
-      qc.mixed_sites.as_ref().map(|ms| ms.total_mixed_sites.to_string()),
-    )?;
-    self.add_entry_maybe(
-      "qc.privateMutations.cutoff",
-      qc.private_mutations.as_ref().map(|pm| pm.cutoff.to_string()),
-    )?;
-    self.add_entry_maybe(
-      "qc.privateMutations.excess",
-      qc.private_mutations.as_ref().map(|pm| pm.excess.to_string()),
-    )?;
-    self.add_entry_maybe(
-      "qc.privateMutations.score",
-      qc.private_mutations.as_ref().map(|pm| format_qc_score(pm.score)),
-    )?;
-    self.add_entry_maybe(
-      "qc.privateMutations.status",
-      qc.private_mutations.as_ref().map(|pm| pm.status.to_string()),
-    )?;
-    self.add_entry_maybe(
-      "qc.privateMutations.total",
-      qc.private_mutations.as_ref().map(|pm| pm.weighted_total.to_string()),
-    )?;
-    self.add_entry_maybe(
-      "qc.snpClusters.clusteredSNPs",
-      qc.snp_clusters
-        .as_ref()
-        .map(|sc| format_clustered_snps(&sc.clustered_snps, ARRAY_ITEM_DELIMITER)),
-    )?;
-    self.add_entry_maybe(
-      "qc.snpClusters.score",
-      qc.snp_clusters.as_ref().map(|sc| format_qc_score(sc.score)),
-    )?;
-    self.add_entry_maybe(
-      "qc.snpClusters.status",
-      qc.snp_clusters.as_ref().map(|sc| sc.status.to_string()),
-    )?;
-    self.add_entry_maybe(
-      "qc.snpClusters.totalSNPs",
-      qc.snp_clusters.as_ref().map(|sc| sc.total_snps.to_string()),
-    )?;
-    self.add_entry_maybe(
-      "qc.frameShifts.frameShifts",
-      qc.frame_shifts
-        .as_ref()
-        .map(|fs| format_frame_shifts(&fs.frame_shifts, ARRAY_ITEM_DELIMITER)),
-    )?;
-    self.add_entry_maybe(
-      "qc.frameShifts.totalFrameShifts",
-      qc.frame_shifts.as_ref().map(|fs| fs.total_frame_shifts.to_string()),
-    )?;
-    self.add_entry_maybe(
-      "qc.frameShifts.frameShiftsIgnored",
-      qc.frame_shifts
-        .as_ref()
-        .map(|fs| format_frame_shifts(&fs.frame_shifts_ignored, ARRAY_ITEM_DELIMITER)),
-    )?;
-    self.add_entry_maybe(
-      "qc.frameShifts.totalFrameShiftsIgnored",
-      qc.frame_shifts
-        .as_ref()
-        .map(|fs| fs.total_frame_shifts_ignored.to_string()),
-    )?;
-    self.add_entry_maybe(
-      "qc.frameShifts.score",
-      qc.frame_shifts.as_ref().map(|fs| format_qc_score(fs.score)),
-    )?;
-    self.add_entry_maybe(
-      "qc.frameShifts.status",
-      qc.frame_shifts.as_ref().map(|fs| fs.status.to_string()),
-    )?;
-    self.add_entry_maybe(
-      "qc.stopCodons.stopCodons",
-      qc.stop_codons
-        .as_ref()
-        .map(|sc| format_stop_codons(&sc.stop_codons, ARRAY_ITEM_DELIMITER)),
-    )?;
-    self.add_entry_maybe(
-      "qc.stopCodons.totalStopCodons",
-      qc.stop_codons.as_ref().map(|sc| sc.total_stop_codons.to_string()),
-    )?;
-    self.add_entry_maybe(
-      "qc.stopCodons.score",
-      qc.stop_codons.as_ref().map(|sc| format_qc_score(sc.score)),
-    )?;
-    self.add_entry_maybe(
-      "qc.stopCodons.status",
-      qc.stop_codons.as_ref().map(|sc| sc.status.to_string()),
-    )?;
-    self.add_entry("isReverseComplement", &is_reverse_complement.to_string())?;
-    self.add_entry("failedCdses", &format_failed_cdses(missing_cdses, ARRAY_ITEM_DELIMITER))?;
-    self.add_entry(
-      "warnings",
-      &warnings.iter().map(|PeptideWarning { warning, .. }| warning).join(";"),
-    )?;
-    self.add_entry("errors", &"")?;
-
-=======
     self.row.format(nextclade_outputs)?;
->>>>>>> dae12b53
     self.write_row()?;
     Ok(())
   }
@@ -772,188 +206,6 @@
   }
 }
 
-<<<<<<< HEAD
-#[inline]
-pub fn format_nuc_substitutions(substitutions: &[NucSub], delimiter: &str) -> String {
-  substitutions.iter().map(ToString::to_string).join(delimiter)
-}
-
-#[inline]
-pub fn format_nuc_substitutions_minimal(substitutions: &[NucSub], delimiter: &str) -> String {
-  substitutions.iter().map(NucSub::to_string).join(delimiter)
-}
-
-#[inline]
-pub fn format_nuc_substitutions_labeled(substitutions: &[NucSubLabeled], delimiter: &str) -> String {
-  substitutions
-    .iter()
-    .map(|sub| {
-      let labels = sub.labels.join("&");
-      let sub = sub.substitution.to_string();
-      format!("{sub}|{labels}")
-    })
-    .join(delimiter)
-}
-
-#[inline]
-pub fn format_nuc_deletions(deletions: &[NucDelRange], delimiter: &str) -> String {
-  deletions.iter().map(|del| del.range().to_string()).join(delimiter)
-}
-
-#[inline]
-pub fn format_nuc_insertions(nuc_insertions: &[Insertion<Nuc>], delimiter: &str) -> String {
-  nuc_insertions
-    .iter()
-    .map(|Insertion { pos, ins }| {
-      let ins_str = from_nuc_seq(ins);
-      let pos_one_based = pos + 1;
-      format!("{pos_one_based}:{ins_str}")
-    })
-    .join(delimiter)
-}
-
-#[inline]
-pub fn format_non_acgtns(non_acgtns: &[NucRange], delimiter: &str) -> String {
-  non_acgtns
-    .iter()
-    .map(|non_acgtn| {
-      let nuc = from_nuc(non_acgtn.letter);
-      let range = &non_acgtn.range().to_string();
-      format!("{nuc}:{range}")
-    })
-    .join(delimiter)
-}
-
-#[inline]
-pub fn format_missings(missings: &[NucRange], delimiter: &str) -> String {
-  missings
-    .iter()
-    .map(|missing| missing.range().to_string())
-    .join(delimiter)
-}
-
-#[inline]
-pub fn format_pcr_primer_changes(pcr_primer_changes: &[PcrPrimerChange], delimiter: &str) -> String {
-  pcr_primer_changes
-    .iter()
-    .map(|pc| {
-      let name = &pc.primer.name;
-      let subs = format_nuc_substitutions_minimal(&pc.substitutions, ";");
-      format!("{name}:{subs}")
-    })
-    .join(delimiter)
-}
-
-#[inline]
-pub fn format_aa_substitutions(aa_subs: &[AaSub], delimiter: &str) -> String {
-  aa_subs.iter().map(ToString::to_string).join(delimiter)
-}
-
-#[inline]
-pub fn format_aa_deletions(aa_dels: &[AaDel], delimiter: &str) -> String {
-  aa_dels.iter().map(ToString::to_string).join(delimiter)
-}
-
-#[inline]
-pub fn format_aa_insertions(insertions: &[AaIns], delimiter: &str) -> String {
-  insertions
-    .iter()
-    .map(|AaIns { cds, ins, pos }: &AaIns| {
-      let ins_str = from_aa_seq(ins);
-      let pos_one_based = pos + 1;
-      format!("{cds}:{pos_one_based}:{ins_str}")
-    })
-    .join(delimiter)
-}
-
-#[inline]
-pub fn format_unknown_aa_ranges(unknown_aa_ranges: &[CdsAaRange], delimiter: &str) -> String {
-  unknown_aa_ranges
-    .iter()
-    .flat_map(|CdsAaRange { cds_name, ranges, .. }: &CdsAaRange| {
-      ranges.iter().map(move |range| {
-        let range_str = range.range().to_string();
-        format!("{cds_name}:{range_str}")
-      })
-    })
-    .join(delimiter)
-}
-
-#[inline]
-pub fn format_frame_shifts(frame_shifts: &[FrameShift], delimiter: &str) -> String {
-  frame_shifts
-    .iter()
-    .map(|frame_shift| {
-      let cds_name = &frame_shift.cds_name;
-      let range = &frame_shift.codon.to_string();
-      format!("{cds_name}:{range}")
-    })
-    .join(delimiter)
-}
-
-#[inline]
-pub fn format_clustered_snps(snps: &[ClusteredSnp], delimiter: &str) -> String {
-  snps
-    .iter()
-    .map(|snp| {
-      let range = NucRefGlobalRange::from_usize(snp.start, snp.end).to_string();
-      let number_of_snps = snp.number_of_snps;
-      format!("{range}:{number_of_snps}")
-    })
-    .join(delimiter)
-}
-
-#[inline]
-pub fn format_stop_codons(stop_codons: &[StopCodonLocation], delimiter: &str) -> String {
-  stop_codons
-    .iter()
-    .map(|StopCodonLocation { cds_name, codon }| format!("{cds_name}:{codon}"))
-    .join(delimiter)
-}
-
-#[inline]
-pub fn format_cds_coverage(cds_coverage: &BTreeMap<String, f64>, delimiter: &str) -> String {
-  cds_coverage
-    .iter()
-    .map(|(cds, coverage)| format!("{cds}:{coverage}"))
-    .join(delimiter)
-}
-
-#[inline]
-pub fn format_failed_cdses(failed_cdses: &[String], delimiter: &str) -> String {
-  failed_cdses.join(delimiter)
-}
-
-#[inline]
-pub fn format_qc_score(score: f64) -> String {
-  if !is_int(score) {
-    return format!("{score:.6}");
-  }
-  score.to_string()
-}
-
-#[inline]
-pub fn format_escape(escape: &[PhenotypeValue]) -> String {
-  escape
-    .iter()
-    .map(
-      |PhenotypeValue {
-         name, value: escape, ..
-       }| format!("{name}:{escape}"),
-    )
-    .join(";")
-}
-
-#[inline]
-fn format_aa_motifs(motifs: &[AaMotif]) -> String {
-  motifs
-    .iter()
-    .map(|AaMotif { cds, position, seq, .. }| format!("{}:{}:{seq}", cds, position + 1))
-    .join(";")
-}
-
-=======
->>>>>>> dae12b53
 pub fn results_to_csv_string(
   outputs: &[NextcladeOutputs],
   errors: &[NextcladeErrorOutputs],
