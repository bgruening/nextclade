--- conflicted
+++ resolved
@@ -255,7 +255,6 @@
 
   fn get(&self, key: &K) -> Option<&V> {
     self.get(key)
-<<<<<<< HEAD
   }
 
   fn get_mut(&mut self, key: &K) -> Option<&mut V> {
@@ -266,18 +265,6 @@
     self.insert(key, value)
   }
 
-=======
-  }
-
-  fn get_mut(&mut self, key: &K) -> Option<&mut V> {
-    self.get_mut(key)
-  }
-
-  fn insert(&mut self, key: K, value: V) -> Option<V> {
-    self.insert(key, value)
-  }
-
->>>>>>> f9db2b67
   fn remove(&mut self, key: &K) -> Option<V> {
     self.remove(key)
   }
@@ -352,8 +339,6 @@
 // If several elements are equally maximum, the last element is returned. If the iterator is empty, None is returned.
 pub fn key_of_max_value<'k, K, V: Ord + 'k>(m: &'k impl Map<K, V>) -> Option<&'k K> {
   m.iter().max_by_key(|(_, v)| *v).map(|(k, _)| k)
-<<<<<<< HEAD
-=======
 }
 
 pub fn map_to_multimap<K: Clone + Eq + Hash, V: Clone>(input: &impl Map<K, Vec<V>>) -> MultiMap<K, V> {
@@ -361,5 +346,4 @@
     .iter()
     .flat_map(|(k, vals)| vals.iter().map(|v| (k.clone(), v.clone())))
     .collect()
->>>>>>> f9db2b67
 }