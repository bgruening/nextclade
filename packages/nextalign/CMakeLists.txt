cmake_minimum_required(VERSION 3.10)
cmake_policy(SET CMP0069 NEW)

set(CMAKE_MODULE_PATH "${CMAKE_SOURCE_DIR}/packages/cmake" ${CMAKE_MODULE_PATH})
include(CFlags)
include(Quiet)
include(Sanitizers)

project(nextalign DESCRIPTION "C++ library for viral genome reference alignment")

set(CMAKE_EXPORT_COMPILE_COMMANDS ON)
set(CMAKE_INSTALL_MESSAGE LAZY)

find_package(Microsoft.GSL 3.1.0 REQUIRED)
find_package(Boost 1.75.0 COMPONENTS headers REQUIRED)
find_package(fast-cpp-csv-parser 20191004 REQUIRED)
find_package(fmt 7.1.0 REQUIRED)

add_library(${PROJECT_NAME} STATIC
  include/nextalign/nextalign.h
  include/nextalign/private/nextalign_private.h
  src/align/alignPairwise.cpp
  src/align/alignPairwise.h
  src/align/alignmentParams.cpp
  src/align/alignmentParams.h
  src/align/getGapOpenCloseScores.cpp
  src/align/getGapOpenCloseScores.h
  src/alphabet/aminoacids.cpp
  src/alphabet/aminoacids.h
  src/alphabet/nucleotides.cpp
  src/alphabet/nucleotides.h
  src/io/gene.io.cpp
  src/io/gene.io.h
  src/io/parseGeneMapGff.cpp
  src/io/parseSequences.cpp
<<<<<<< HEAD
=======
  src/io/parseSequencesSlow.cpp
  src/match/matchAa.cpp
>>>>>>> 16f6abe8
  src/match/matchAa.h
  src/match/matchNuc.h
  src/nextalign.cpp
  src/options/options.cpp
  src/strip/stripInsertions.h
  src/translate/decode.cpp
  src/translate/decode.h
  src/translate/detectFrameShifts.cpp
  src/translate/detectFrameShifts.h
  src/translate/extractGene.cpp
  src/translate/extractGene.h
  src/translate/mapCoordinates.cpp
  src/translate/mapCoordinates.h
  src/translate/removeGaps.h
  src/translate/translate.cpp
  src/translate/translate.h
  src/translate/translateGenes.cpp
  src/translate/translateGenes.h
  src/translate/translateGenesRef.cpp
  src/translate/translateGenesRef.h
  src/utils/at.h
  src/utils/concat_move.h
  src/utils/config.h
  src/utils/contains.h
  src/utils/contract.h
  src/utils/debug_trace.h
  src/utils/debugbreak.h
  src/utils/ieee754_comparison.h
  src/utils/macro_overload.h
  src/utils/map.h
  src/utils/safe_cast.h
  src/utils/to_underlying.h
  src/utils/vector2d.h
  src/utils/wraparound.h
  )

if (${CMAKE_SYSTEM_NAME} MATCHES "Emscripten")
  set_target_properties(${PROJECT_NAME} PROPERTIES COMPILE_FLAGS ${NEXTCLADE_EMSCRIPTEN_COMPILER_FLAGS})
  set_target_properties(${PROJECT_NAME} PROPERTIES LINK_FLAGS ${NEXTCLADE_EMSCRIPTEN_COMPILER_FLAGS})
endif ()

set_property(TARGET ${PROJECT_NAME} PROPERTY C_STANDARD 11)
set_property(TARGET ${PROJECT_NAME} PROPERTY CXX_STANDARD 17)

target_compile_definitions(${PROJECT_NAME}
  PRIVATE

  -DPROJECT_NAME="${PROJECT_NAME}"
  -DPROJECT_VERSION="${NEXTCLADE_CPP_VERSION}"

  -DENABLE_DEBUG_TRACE=${ENABLE_DEBUG_TRACE}

  -DFMT_HEADER_ONLY=1

  # Workaround for GCC 9 error in type_safe.
  # See: https://github.com/foonathan/debug_assert/issues/17
  -DDEBUG_ASSERT_PURE_FUNCTION=
  )

target_include_directories(${PROJECT_NAME}
  PRIVATE
  "${CMAKE_CURRENT_SOURCE_DIR}/src"

  PUBLIC
  "${CMAKE_CURRENT_SOURCE_DIR}/include"
  )

target_include_directories(${PROJECT_NAME} SYSTEM
  PRIVATE
  "${CMAKE_SOURCE_DIR}/3rdparty/frozen/include"
  "${CMAKE_SOURCE_DIR}/3rdparty/boost/include"
  )

target_include_directories(${PROJECT_NAME}
  PUBLIC
  include
  )

target_link_libraries(${PROJECT_NAME}
  PRIVATE
  Microsoft.GSL::GSL
  Boost::headers
  fast-cpp-csv-parser::fast-cpp-csv-parser
  fmt::fmt-header-only
  )

set(NEXTALIGN_BUILD_TESTS ON CACHE BOOL "Build unit tests")
if (${NEXTALIGN_BUILD_TESTS})
  enable_testing()
  add_subdirectory(tests)
endif ()

set(NEXTALIGN_BUILD_BENCHMARKS OFF CACHE BOOL "Build benchmarks")
if (${NEXTALIGN_BUILD_BENCHMARKS})
  add_subdirectory(benchmarks)
endif ()<|MERGE_RESOLUTION|>--- conflicted
+++ resolved
@@ -33,11 +33,7 @@
   src/io/gene.io.h
   src/io/parseGeneMapGff.cpp
   src/io/parseSequences.cpp
-<<<<<<< HEAD
-=======
   src/io/parseSequencesSlow.cpp
-  src/match/matchAa.cpp
->>>>>>> 16f6abe8
   src/match/matchAa.h
   src/match/matchNuc.h
   src/nextalign.cpp
